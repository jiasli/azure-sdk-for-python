--- conflicted
+++ resolved
@@ -43,12 +43,8 @@
         Similar](/docs/services/563879b61984550e40cbbe8d/operations/563879b61984550f30395237).
         <br /> After creation, user should use [FaceList - Add
         Face](/docs/services/563879b61984550e40cbbe8d/operations/563879b61984550f30395250)
-<<<<<<< HEAD
-        to import the faces. Faces are stored on server until [FaceList -
-=======
         to import the faces. No image will be stored. Only the extracted face
         features are stored on server until [FaceList -
->>>>>>> b677c6ec
         Delete](/docs/services/563879b61984550e40cbbe8d/operations/563879b61984550f3039524f)
         is called.
         <br /> Find Similar is used for scenario like finding celebrity-like
@@ -62,16 +58,6 @@
         <br /> Please consider
         [LargeFaceList](/docs/services/563879b61984550e40cbbe8d/operations/5a157b68d2de3616c086f2cc)
         when the face number is large. It can support up to 1,000,000 faces.
-<<<<<<< HEAD
-        'recognitionModel' should be specified to associate with this face
-        list. The default value for 'recognitionModel' is 'recognition_01', if
-        the latest model needed, please explicitly specify the model you need
-        in this parameter. New faces that are added to an existing face list
-        will use the recognition model that's already associated with the
-        collection. Existing face features in a face list can't be updated to
-        features extracted by another version of recognition model.
-        .
-=======
         <br />'recognitionModel' should be specified to associate with this
         face list. The default value for 'recognitionModel' is
         'recognition_01', if the latest model needed, please explicitly specify
@@ -87,7 +73,6 @@
         * 'recognition_02': Recognition model released in 2019 March.
         'recognition_02' is recommended since its overall accuracy is improved
         compared with 'recognition_01'.
->>>>>>> b677c6ec
 
         :param face_list_id: Id referencing a particular face list.
         :type face_list_id: str
