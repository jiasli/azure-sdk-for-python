# coding=utf-8
# --------------------------------------------------------------------------
# Copyright (c) Microsoft Corporation. All rights reserved.
# Licensed under the MIT License. See License.txt in the project root for
# license information.
#
# Code generated by Microsoft (R) AutoRest Code Generator.
# Changes may cause incorrect behavior and will be lost if the code is
# regenerated.
# --------------------------------------------------------------------------

from msrest.pipeline import ClientRawResponse

from .. import models


class FaceOperations(object):
    """FaceOperations operations.

    :param client: Client for service requests.
    :param config: Configuration of service client.
    :param serializer: An object model serializer.
    :param deserializer: An object model deserializer.
    """

    models = models

    def __init__(self, client, config, serializer, deserializer):

        self._client = client
        self._serialize = serializer
        self._deserialize = deserializer

        self.config = config

    def find_similar(
            self, face_id, face_list_id=None, large_face_list_id=None, face_ids=None, max_num_of_candidates_returned=20, mode="matchPerson", custom_headers=None, raw=False, **operation_config):
        """Given query face's faceId, to search the similar-looking faces from a
        faceId array, a face list or a large face list. faceId array contains
        the faces created by [Face -
        Detect](/docs/services/563879b61984550e40cbbe8d/operations/563879b61984550f30395236),
        which will expire 24 hours after creation. A "faceListId" is created by
        [FaceList -
        Create](/docs/services/563879b61984550e40cbbe8d/operations/563879b61984550f3039524b)
        containing persistedFaceIds that will not expire. And a
        "largeFaceListId" is created by [LargeFaceList -
        Create](/docs/services/563879b61984550e40cbbe8d/operations/5a157b68d2de3616c086f2cc)
        containing persistedFaceIds that will also not expire. Depending on the
        input the returned similar faces list contains faceIds or
        persistedFaceIds ranked by similarity.
        <br/>Find similar has two working modes, "matchPerson" and "matchFace".
        "matchPerson" is the default mode that it tries to find faces of the
        same person as possible by using internal same-person thresholds. It is
        useful to find a known person's other photos. Note that an empty list
        will be returned if no faces pass the internal thresholds. "matchFace"
        mode ignores same-person thresholds and returns ranked similar faces
        anyway, even the similarity is low. It can be used in the cases like
        searching celebrity-looking faces.
        <br/>The 'recognitionModel' associated with the query face's faceId
        should be the same as the 'recognitionModel' used by the target faceId
        array, face list or large face list.
        .

        :param face_id: FaceId of the query face. User needs to call Face -
         Detect first to get a valid faceId. Note that this faceId is not
         persisted and will expire 24 hours after the detection call
        :type face_id: str
        :param face_list_id: An existing user-specified unique candidate face
         list, created in Face List - Create a Face List. Face list contains a
         set of persistedFaceIds which are persisted and will never expire.
         Parameter faceListId, largeFaceListId and faceIds should not be
         provided at the same time.
        :type face_list_id: str
        :param large_face_list_id: An existing user-specified unique candidate
         large face list, created in LargeFaceList - Create. Large face list
         contains a set of persistedFaceIds which are persisted and will never
         expire. Parameter faceListId, largeFaceListId and faceIds should not
         be provided at the same time.
        :type large_face_list_id: str
        :param face_ids: An array of candidate faceIds. All of them are
         created by Face - Detect and the faceIds will expire 24 hours after
         the detection call. The number of faceIds is limited to 1000.
         Parameter faceListId, largeFaceListId and faceIds should not be
         provided at the same time.
        :type face_ids: list[str]
        :param max_num_of_candidates_returned: The number of top similar faces
         returned. The valid range is [1, 1000].
        :type max_num_of_candidates_returned: int
        :param mode: Similar face searching mode. It can be "matchPerson" or
         "matchFace". Possible values include: 'matchPerson', 'matchFace'
        :type mode: str or
         ~azure.cognitiveservices.vision.face.models.FindSimilarMatchMode
        :param dict custom_headers: headers that will be added to the request
        :param bool raw: returns the direct response alongside the
         deserialized response
        :param operation_config: :ref:`Operation configuration
         overrides<msrest:optionsforoperations>`.
        :return: list or ClientRawResponse if raw=true
        :rtype: list[~azure.cognitiveservices.vision.face.models.SimilarFace]
         or ~msrest.pipeline.ClientRawResponse
        :raises:
         :class:`APIErrorException<azure.cognitiveservices.vision.face.models.APIErrorException>`
        """
        body = models.FindSimilarRequest(face_id=face_id, face_list_id=face_list_id, large_face_list_id=large_face_list_id, face_ids=face_ids, max_num_of_candidates_returned=max_num_of_candidates_returned, mode=mode)

        # Construct URL
        url = self.find_similar.metadata['url']
        path_format_arguments = {
            'Endpoint': self._serialize.url("self.config.endpoint", self.config.endpoint, 'str', skip_quote=True)
        }
        url = self._client.format_url(url, **path_format_arguments)

        # Construct parameters
        query_parameters = {}

        # Construct headers
        header_parameters = {}
        header_parameters['Accept'] = 'application/json'
        header_parameters['Content-Type'] = 'application/json; charset=utf-8'
        if custom_headers:
            header_parameters.update(custom_headers)

        # Construct body
        body_content = self._serialize.body(body, 'FindSimilarRequest')

        # Construct and send request
        request = self._client.post(url, query_parameters, header_parameters, body_content)
        response = self._client.send(request, stream=False, **operation_config)

        if response.status_code not in [200]:
            raise models.APIErrorException(self._deserialize, response)

        deserialized = None

        if response.status_code == 200:
            deserialized = self._deserialize('[SimilarFace]', response)

        if raw:
            client_raw_response = ClientRawResponse(deserialized, response)
            return client_raw_response

        return deserialized
    find_similar.metadata = {'url': '/findsimilars'}

    def group(
            self, face_ids, custom_headers=None, raw=False, **operation_config):
        """Divide candidate faces into groups based on face similarity.<br />
        * The output is one or more disjointed face groups and a messyGroup. A
        face group contains faces that have similar looking, often of the same
        person. Face groups are ranked by group size, i.e. number of faces.
        Notice that faces belonging to a same person might be split into
        several groups in the result.
        * MessyGroup is a special face group containing faces that cannot find
        any similar counterpart face from original faces. The messyGroup will
        not appear in the result if all faces found their counterparts.
        * Group API needs at least 2 candidate faces and 1000 at most. We
        suggest to try [Face -
        Verify](/docs/services/563879b61984550e40cbbe8d/operations/563879b61984550f3039523a)
        when you only have 2 candidate faces.
        * The 'recognitionModel' associated with the query faces' faceIds
        should be the same.
        .

        :param face_ids: Array of candidate faceId created by Face - Detect.
         The maximum is 1000 faces
        :type face_ids: list[str]
        :param dict custom_headers: headers that will be added to the request
        :param bool raw: returns the direct response alongside the
         deserialized response
        :param operation_config: :ref:`Operation configuration
         overrides<msrest:optionsforoperations>`.
        :return: GroupResult or ClientRawResponse if raw=true
        :rtype: ~azure.cognitiveservices.vision.face.models.GroupResult or
         ~msrest.pipeline.ClientRawResponse
        :raises:
         :class:`APIErrorException<azure.cognitiveservices.vision.face.models.APIErrorException>`
        """
        body = models.GroupRequest(face_ids=face_ids)

        # Construct URL
        url = self.group.metadata['url']
        path_format_arguments = {
            'Endpoint': self._serialize.url("self.config.endpoint", self.config.endpoint, 'str', skip_quote=True)
        }
        url = self._client.format_url(url, **path_format_arguments)

        # Construct parameters
        query_parameters = {}

        # Construct headers
        header_parameters = {}
        header_parameters['Accept'] = 'application/json'
        header_parameters['Content-Type'] = 'application/json; charset=utf-8'
        if custom_headers:
            header_parameters.update(custom_headers)

        # Construct body
        body_content = self._serialize.body(body, 'GroupRequest')

        # Construct and send request
        request = self._client.post(url, query_parameters, header_parameters, body_content)
        response = self._client.send(request, stream=False, **operation_config)

        if response.status_code not in [200]:
            raise models.APIErrorException(self._deserialize, response)

        deserialized = None

        if response.status_code == 200:
            deserialized = self._deserialize('GroupResult', response)

        if raw:
            client_raw_response = ClientRawResponse(deserialized, response)
            return client_raw_response

        return deserialized
    group.metadata = {'url': '/group'}

    def identify(
            self, face_ids, person_group_id=None, large_person_group_id=None, max_num_of_candidates_returned=1, confidence_threshold=None, custom_headers=None, raw=False, **operation_config):
        """1-to-many identification to find the closest matches of the specific
        query person face from a person group or large person group.
        <br/> For each face in the faceIds array, Face Identify will compute
        similarities between the query face and all the faces in the person
        group (given by personGroupId) or large person group (given by
        largePersonGroupId), and return candidate person(s) for that face
        ranked by similarity confidence. The person group/large person group
        should be trained to make it ready for identification. See more in
        [PersonGroup -
        Train](/docs/services/563879b61984550e40cbbe8d/operations/563879b61984550f30395249)
        and [LargePersonGroup -
        Train](/docs/services/563879b61984550e40cbbe8d/operations/599ae2d16ac60f11b48b5aa4).
        <br/>
        Remarks:<br />
        * The algorithm allows more than one face to be identified
        independently at the same request, but no more than 10 faces.
        * Each person in the person group/large person group could have more
        than one face, but no more than 248 faces.
        * Higher face image quality means better identification precision.
        Please consider high-quality faces: frontal, clear, and face size is
        200x200 pixels (100 pixels between eyes) or bigger.
        * Number of candidates returned is restricted by
        maxNumOfCandidatesReturned and confidenceThreshold. If no person is
        identified, the returned candidates will be an empty array.
        * Try [Face - Find
        Similar](/docs/services/563879b61984550e40cbbe8d/operations/563879b61984550f30395237)
        when you need to find similar faces from a face list/large face list
        instead of a person group/large person group.
        * The 'recognitionModel' associated with the query faces' faceIds
        should be the same as the 'recognitionModel' used by the target person
        group or large person group.
        .

        :param face_ids: Array of query faces faceIds, created by the Face -
         Detect. Each of the faces are identified independently. The valid
         number of faceIds is between [1, 10].
        :type face_ids: list[str]
        :param person_group_id: PersonGroupId of the target person group,
         created by PersonGroup - Create. Parameter personGroupId and
         largePersonGroupId should not be provided at the same time.
        :type person_group_id: str
        :param large_person_group_id: LargePersonGroupId of the target large
         person group, created by LargePersonGroup - Create. Parameter
         personGroupId and largePersonGroupId should not be provided at the
         same time.
        :type large_person_group_id: str
        :param max_num_of_candidates_returned: The range of
         maxNumOfCandidatesReturned is between 1 and 5 (default is 1).
        :type max_num_of_candidates_returned: int
        :param confidence_threshold: Confidence threshold of identification,
         used to judge whether one face belong to one person. The range of
         confidenceThreshold is [0, 1] (default specified by algorithm).
        :type confidence_threshold: float
        :param dict custom_headers: headers that will be added to the request
        :param bool raw: returns the direct response alongside the
         deserialized response
        :param operation_config: :ref:`Operation configuration
         overrides<msrest:optionsforoperations>`.
        :return: list or ClientRawResponse if raw=true
        :rtype:
         list[~azure.cognitiveservices.vision.face.models.IdentifyResult] or
         ~msrest.pipeline.ClientRawResponse
        :raises:
         :class:`APIErrorException<azure.cognitiveservices.vision.face.models.APIErrorException>`
        """
        body = models.IdentifyRequest(face_ids=face_ids, person_group_id=person_group_id, large_person_group_id=large_person_group_id, max_num_of_candidates_returned=max_num_of_candidates_returned, confidence_threshold=confidence_threshold)

        # Construct URL
        url = self.identify.metadata['url']
        path_format_arguments = {
            'Endpoint': self._serialize.url("self.config.endpoint", self.config.endpoint, 'str', skip_quote=True)
        }
        url = self._client.format_url(url, **path_format_arguments)

        # Construct parameters
        query_parameters = {}

        # Construct headers
        header_parameters = {}
        header_parameters['Accept'] = 'application/json'
        header_parameters['Content-Type'] = 'application/json; charset=utf-8'
        if custom_headers:
            header_parameters.update(custom_headers)

        # Construct body
        body_content = self._serialize.body(body, 'IdentifyRequest')

        # Construct and send request
        request = self._client.post(url, query_parameters, header_parameters, body_content)
        response = self._client.send(request, stream=False, **operation_config)

        if response.status_code not in [200]:
            raise models.APIErrorException(self._deserialize, response)

        deserialized = None

        if response.status_code == 200:
            deserialized = self._deserialize('[IdentifyResult]', response)

        if raw:
            client_raw_response = ClientRawResponse(deserialized, response)
            return client_raw_response

        return deserialized
    identify.metadata = {'url': '/identify'}

    def verify_face_to_face(
            self, face_id1, face_id2, custom_headers=None, raw=False, **operation_config):
        """Verify whether two faces belong to a same person or whether one face
        belongs to a person.
        <br/>
        Remarks:<br />
        * Higher face image quality means better identification precision.
        Please consider high-quality faces: frontal, clear, and face size is
        200x200 pixels (100 pixels between eyes) or bigger.
        * For the scenarios that are sensitive to accuracy please make your own
        judgment.
        * The 'recognitionModel' associated with the query faces' faceIds
        should be the same as the 'recognitionModel' used by the target face,
        person group or large person group.
        .

        :param face_id1: FaceId of the first face, comes from Face - Detect
        :type face_id1: str
        :param face_id2: FaceId of the second face, comes from Face - Detect
        :type face_id2: str
        :param dict custom_headers: headers that will be added to the request
        :param bool raw: returns the direct response alongside the
         deserialized response
        :param operation_config: :ref:`Operation configuration
         overrides<msrest:optionsforoperations>`.
        :return: VerifyResult or ClientRawResponse if raw=true
        :rtype: ~azure.cognitiveservices.vision.face.models.VerifyResult or
         ~msrest.pipeline.ClientRawResponse
        :raises:
         :class:`APIErrorException<azure.cognitiveservices.vision.face.models.APIErrorException>`
        """
        body = models.VerifyFaceToFaceRequest(face_id1=face_id1, face_id2=face_id2)

        # Construct URL
        url = self.verify_face_to_face.metadata['url']
        path_format_arguments = {
            'Endpoint': self._serialize.url("self.config.endpoint", self.config.endpoint, 'str', skip_quote=True)
        }
        url = self._client.format_url(url, **path_format_arguments)

        # Construct parameters
        query_parameters = {}

        # Construct headers
        header_parameters = {}
        header_parameters['Accept'] = 'application/json'
        header_parameters['Content-Type'] = 'application/json; charset=utf-8'
        if custom_headers:
            header_parameters.update(custom_headers)

        # Construct body
        body_content = self._serialize.body(body, 'VerifyFaceToFaceRequest')

        # Construct and send request
        request = self._client.post(url, query_parameters, header_parameters, body_content)
        response = self._client.send(request, stream=False, **operation_config)

        if response.status_code not in [200]:
            raise models.APIErrorException(self._deserialize, response)

        deserialized = None

        if response.status_code == 200:
            deserialized = self._deserialize('VerifyResult', response)

        if raw:
            client_raw_response = ClientRawResponse(deserialized, response)
            return client_raw_response

        return deserialized
    verify_face_to_face.metadata = {'url': '/verify'}

    def detect_with_url(
            self, url, return_face_id=True, return_face_landmarks=False, return_face_attributes=None, recognition_model="recognition_01", return_recognition_model=False, custom_headers=None, raw=False, **operation_config):
        """Detect human faces in an image, return face rectangles, and optionally
        with faceIds, landmarks, and attributes.<br />
        * Optional parameters including faceId, landmarks, and attributes.
        Attributes include age, gender, headPose, smile, facialHair, glasses,
        emotion, hair, makeup, occlusion, accessories, blur, exposure and
        noise.
<<<<<<< HEAD
        * The extracted face feature, instead of the actual image, will be
=======
        * No image will be stored. Only the extracted face feature will be
>>>>>>> b677c6ec
        stored on server. The faceId is an identifier of the face feature and
        will be used in [Face -
        Identify](/docs/services/563879b61984550e40cbbe8d/operations/563879b61984550f30395239),
        [Face -
        Verify](/docs/services/563879b61984550e40cbbe8d/operations/563879b61984550f3039523a),
        and [Face - Find
        Similar](/docs/services/563879b61984550e40cbbe8d/operations/563879b61984550f30395237).
        It will expire 24 hours after the detection call.
        * Higher face image quality means better detection and recognition
        precision. Please consider high-quality faces: frontal, clear, and face
        size is 200x200 pixels (100 pixels between eyes) or bigger.
        * JPEG, PNG, GIF (the first frame), and BMP format are supported. The
        allowed image file size is from 1KB to 6MB.
        * Faces are detectable when its size is 36x36 to 4096x4096 pixels. If
        need to detect very small but clear faces, please try to enlarge the
        input image.
        * Up to 64 faces can be returned for an image. Faces are ranked by face
        rectangle size from large to small.
        * Face detector prefer frontal and near-frontal faces. There are cases
        that faces may not be detected, e.g. exceptionally large face angles
        (head-pose) or being occluded, or wrong image orientation.
        * Attributes (age, gender, headPose, smile, facialHair, glasses,
        emotion, hair, makeup, occlusion, accessories, blur, exposure and
<<<<<<< HEAD
        noise) may not be perfectly accurate. HeadPose's pitch value is a
        reserved field and will always return 0.
=======
        noise) may not be perfectly accurate.
>>>>>>> b677c6ec
        * Different 'recognitionModel' values are provided. If follow-up
        operations like Verify, Identify, Find Similar are needed, please
        specify the recognition model with 'recognitionModel' parameter. The
        default value for 'recognitionModel' is 'recognition_01', if latest
        model needed, please explicitly specify the model you need in this
        parameter. Once specified, the detected faceIds will be associated with
        the specified recognition model. More details, please refer to [How to
        specify a recognition
<<<<<<< HEAD
        model](https://docs.microsoft.com/en-us/azure/cognitive-services/face/face-api-how-to-topics/specify-recognition-model)
        .
=======
        model](https://docs.microsoft.com/en-us/azure/cognitive-services/face/face-api-how-to-topics/specify-recognition-model).
>>>>>>> b677c6ec

        :param url: Publicly reachable URL of an image
        :type url: str
        :param return_face_id: A value indicating whether the operation should
         return faceIds of detected faces.
        :type return_face_id: bool
        :param return_face_landmarks: A value indicating whether the operation
         should return landmarks of the detected faces.
        :type return_face_landmarks: bool
        :param return_face_attributes: Analyze and return the one or more
         specified face attributes in the comma-separated string like
         "returnFaceAttributes=age,gender". Supported face attributes include
         age, gender, headPose, smile, facialHair, glasses and emotion. Note
         that each face attribute analysis has additional computational and
         time cost.
        :type return_face_attributes: list[str or
         ~azure.cognitiveservices.vision.face.models.FaceAttributeType]
        :param recognition_model: Name of recognition model. Recognition model
         is used when the face features are extracted and associated with
         detected faceIds, (Large)FaceList or (Large)PersonGroup. A recognition
         model name can be provided when performing Face - Detect or
         (Large)FaceList - Create or (Large)PersonGroup - Create. The default
         value is 'recognition_01', if latest model needed, please explicitly
         specify the model you need. Possible values include: 'recognition_01',
         'recognition_02'
        :type recognition_model: str or
         ~azure.cognitiveservices.vision.face.models.RecognitionModel
        :param return_recognition_model: A value indicating whether the
         operation should return 'recognitionModel' in response.
        :type return_recognition_model: bool
        :param dict custom_headers: headers that will be added to the request
        :param bool raw: returns the direct response alongside the
         deserialized response
        :param operation_config: :ref:`Operation configuration
         overrides<msrest:optionsforoperations>`.
        :return: list or ClientRawResponse if raw=true
        :rtype: list[~azure.cognitiveservices.vision.face.models.DetectedFace]
         or ~msrest.pipeline.ClientRawResponse
        :raises:
         :class:`APIErrorException<azure.cognitiveservices.vision.face.models.APIErrorException>`
        """
        image_url = models.ImageUrl(url=url)

        # Construct URL
        url = self.detect_with_url.metadata['url']
        path_format_arguments = {
            'Endpoint': self._serialize.url("self.config.endpoint", self.config.endpoint, 'str', skip_quote=True)
        }
        url = self._client.format_url(url, **path_format_arguments)

        # Construct parameters
        query_parameters = {}
        if return_face_id is not None:
            query_parameters['returnFaceId'] = self._serialize.query("return_face_id", return_face_id, 'bool')
        if return_face_landmarks is not None:
            query_parameters['returnFaceLandmarks'] = self._serialize.query("return_face_landmarks", return_face_landmarks, 'bool')
        if return_face_attributes is not None:
            query_parameters['returnFaceAttributes'] = self._serialize.query("return_face_attributes", return_face_attributes, '[FaceAttributeType]', div=',')
        if recognition_model is not None:
            query_parameters['recognitionModel'] = self._serialize.query("recognition_model", recognition_model, 'str')
        if return_recognition_model is not None:
            query_parameters['returnRecognitionModel'] = self._serialize.query("return_recognition_model", return_recognition_model, 'bool')

        # Construct headers
        header_parameters = {}
        header_parameters['Accept'] = 'application/json'
        header_parameters['Content-Type'] = 'application/json; charset=utf-8'
        if custom_headers:
            header_parameters.update(custom_headers)

        # Construct body
        body_content = self._serialize.body(image_url, 'ImageUrl')

        # Construct and send request
        request = self._client.post(url, query_parameters, header_parameters, body_content)
        response = self._client.send(request, stream=False, **operation_config)

        if response.status_code not in [200]:
            raise models.APIErrorException(self._deserialize, response)

        deserialized = None

        if response.status_code == 200:
            deserialized = self._deserialize('[DetectedFace]', response)

        if raw:
            client_raw_response = ClientRawResponse(deserialized, response)
            return client_raw_response

        return deserialized
    detect_with_url.metadata = {'url': '/detect'}

    def verify_face_to_person(
            self, face_id, person_id, person_group_id=None, large_person_group_id=None, custom_headers=None, raw=False, **operation_config):
        """Verify whether two faces belong to a same person. Compares a face Id
        with a Person Id.

        :param face_id: FaceId of the face, comes from Face - Detect
        :type face_id: str
        :param person_id: Specify a certain person in a person group or a
         large person group. personId is created in PersonGroup Person - Create
         or LargePersonGroup Person - Create.
        :type person_id: str
        :param person_group_id: Using existing personGroupId and personId for
         fast loading a specified person. personGroupId is created in
         PersonGroup - Create. Parameter personGroupId and largePersonGroupId
         should not be provided at the same time.
        :type person_group_id: str
        :param large_person_group_id: Using existing largePersonGroupId and
         personId for fast loading a specified person. largePersonGroupId is
         created in LargePersonGroup - Create. Parameter personGroupId and
         largePersonGroupId should not be provided at the same time.
        :type large_person_group_id: str
        :param dict custom_headers: headers that will be added to the request
        :param bool raw: returns the direct response alongside the
         deserialized response
        :param operation_config: :ref:`Operation configuration
         overrides<msrest:optionsforoperations>`.
        :return: VerifyResult or ClientRawResponse if raw=true
        :rtype: ~azure.cognitiveservices.vision.face.models.VerifyResult or
         ~msrest.pipeline.ClientRawResponse
        :raises:
         :class:`APIErrorException<azure.cognitiveservices.vision.face.models.APIErrorException>`
        """
        body = models.VerifyFaceToPersonRequest(face_id=face_id, person_group_id=person_group_id, large_person_group_id=large_person_group_id, person_id=person_id)

        # Construct URL
        url = self.verify_face_to_person.metadata['url']
        path_format_arguments = {
            'Endpoint': self._serialize.url("self.config.endpoint", self.config.endpoint, 'str', skip_quote=True)
        }
        url = self._client.format_url(url, **path_format_arguments)

        # Construct parameters
        query_parameters = {}

        # Construct headers
        header_parameters = {}
        header_parameters['Accept'] = 'application/json'
        header_parameters['Content-Type'] = 'application/json; charset=utf-8'
        if custom_headers:
            header_parameters.update(custom_headers)

        # Construct body
        body_content = self._serialize.body(body, 'VerifyFaceToPersonRequest')

        # Construct and send request
        request = self._client.post(url, query_parameters, header_parameters, body_content)
        response = self._client.send(request, stream=False, **operation_config)

        if response.status_code not in [200]:
            raise models.APIErrorException(self._deserialize, response)

        deserialized = None

        if response.status_code == 200:
            deserialized = self._deserialize('VerifyResult', response)

        if raw:
            client_raw_response = ClientRawResponse(deserialized, response)
            return client_raw_response

        return deserialized
    verify_face_to_person.metadata = {'url': '/verify'}

    def detect_with_stream(
            self, image, return_face_id=True, return_face_landmarks=False, return_face_attributes=None, recognition_model="recognition_01", return_recognition_model=False, custom_headers=None, raw=False, callback=None, **operation_config):
        """Detect human faces in an image and returns face locations, and
        optionally with faceIds, landmarks, and attributes.

        :param image: An image stream.
        :type image: Generator
        :param return_face_id: A value indicating whether the operation should
         return faceIds of detected faces.
        :type return_face_id: bool
        :param return_face_landmarks: A value indicating whether the operation
         should return landmarks of the detected faces.
        :type return_face_landmarks: bool
        :param return_face_attributes: Analyze and return the one or more
         specified face attributes in the comma-separated string like
         "returnFaceAttributes=age,gender". Supported face attributes include
         age, gender, headPose, smile, facialHair, glasses and emotion. Note
         that each face attribute analysis has additional computational and
         time cost.
        :type return_face_attributes: list[str or
         ~azure.cognitiveservices.vision.face.models.FaceAttributeType]
        :param recognition_model: Name of recognition model. Recognition model
         is used when the face features are extracted and associated with
         detected faceIds, (Large)FaceList or (Large)PersonGroup. A recognition
         model name can be provided when performing Face - Detect or
         (Large)FaceList - Create or (Large)PersonGroup - Create. The default
         value is 'recognition_01', if latest model needed, please explicitly
         specify the model you need. Possible values include: 'recognition_01',
         'recognition_02'
        :type recognition_model: str or
         ~azure.cognitiveservices.vision.face.models.RecognitionModel
        :param return_recognition_model: A value indicating whether the
         operation should return 'recognitionModel' in response.
        :type return_recognition_model: bool
        :param dict custom_headers: headers that will be added to the request
        :param bool raw: returns the direct response alongside the
         deserialized response
        :param callback: When specified, will be called with each chunk of
         data that is streamed. The callback should take two arguments, the
         bytes of the current chunk of data and the response object. If the
         data is uploading, response will be None.
        :type callback: Callable[Bytes, response=None]
        :param operation_config: :ref:`Operation configuration
         overrides<msrest:optionsforoperations>`.
        :return: list or ClientRawResponse if raw=true
        :rtype: list[~azure.cognitiveservices.vision.face.models.DetectedFace]
         or ~msrest.pipeline.ClientRawResponse
        :raises:
         :class:`APIErrorException<azure.cognitiveservices.vision.face.models.APIErrorException>`
        """
        # Construct URL
        url = self.detect_with_stream.metadata['url']
        path_format_arguments = {
            'Endpoint': self._serialize.url("self.config.endpoint", self.config.endpoint, 'str', skip_quote=True)
        }
        url = self._client.format_url(url, **path_format_arguments)

        # Construct parameters
        query_parameters = {}
        if return_face_id is not None:
            query_parameters['returnFaceId'] = self._serialize.query("return_face_id", return_face_id, 'bool')
        if return_face_landmarks is not None:
            query_parameters['returnFaceLandmarks'] = self._serialize.query("return_face_landmarks", return_face_landmarks, 'bool')
        if return_face_attributes is not None:
            query_parameters['returnFaceAttributes'] = self._serialize.query("return_face_attributes", return_face_attributes, '[FaceAttributeType]', div=',')
        if recognition_model is not None:
            query_parameters['recognitionModel'] = self._serialize.query("recognition_model", recognition_model, 'str')
        if return_recognition_model is not None:
            query_parameters['returnRecognitionModel'] = self._serialize.query("return_recognition_model", return_recognition_model, 'bool')

        # Construct headers
        header_parameters = {}
        header_parameters['Accept'] = 'application/json'
        header_parameters['Content-Type'] = 'application/octet-stream'
        if custom_headers:
            header_parameters.update(custom_headers)

        # Construct body
        body_content = self._client.stream_upload(image, callback)

        # Construct and send request
        request = self._client.post(url, query_parameters, header_parameters, body_content)
        response = self._client.send(request, stream=False, **operation_config)

        if response.status_code not in [200]:
            raise models.APIErrorException(self._deserialize, response)

        deserialized = None

        if response.status_code == 200:
            deserialized = self._deserialize('[DetectedFace]', response)

        if raw:
            client_raw_response = ClientRawResponse(deserialized, response)
            return client_raw_response

        return deserialized
    detect_with_stream.metadata = {'url': '/detect'}<|MERGE_RESOLUTION|>--- conflicted
+++ resolved
@@ -404,11 +404,7 @@
         Attributes include age, gender, headPose, smile, facialHair, glasses,
         emotion, hair, makeup, occlusion, accessories, blur, exposure and
         noise.
-<<<<<<< HEAD
-        * The extracted face feature, instead of the actual image, will be
-=======
         * No image will be stored. Only the extracted face feature will be
->>>>>>> b677c6ec
         stored on server. The faceId is an identifier of the face feature and
         will be used in [Face -
         Identify](/docs/services/563879b61984550e40cbbe8d/operations/563879b61984550f30395239),
@@ -432,12 +428,7 @@
         (head-pose) or being occluded, or wrong image orientation.
         * Attributes (age, gender, headPose, smile, facialHair, glasses,
         emotion, hair, makeup, occlusion, accessories, blur, exposure and
-<<<<<<< HEAD
-        noise) may not be perfectly accurate. HeadPose's pitch value is a
-        reserved field and will always return 0.
-=======
         noise) may not be perfectly accurate.
->>>>>>> b677c6ec
         * Different 'recognitionModel' values are provided. If follow-up
         operations like Verify, Identify, Find Similar are needed, please
         specify the recognition model with 'recognitionModel' parameter. The
@@ -446,12 +437,7 @@
         parameter. Once specified, the detected faceIds will be associated with
         the specified recognition model. More details, please refer to [How to
         specify a recognition
-<<<<<<< HEAD
-        model](https://docs.microsoft.com/en-us/azure/cognitive-services/face/face-api-how-to-topics/specify-recognition-model)
-        .
-=======
         model](https://docs.microsoft.com/en-us/azure/cognitive-services/face/face-api-how-to-topics/specify-recognition-model).
->>>>>>> b677c6ec
 
         :param url: Publicly reachable URL of an image
         :type url: str
