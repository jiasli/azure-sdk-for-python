# -*- coding: utf-8 -*-

import unittest
import uuid
import pytest
from azure.cosmos.http_constants import HttpHeaders
import azure.cosmos.cosmos_client as cosmos_client
import azure.cosmos.documents as documents
import test_config
import azure.cosmos.errors as errors
from azure.cosmos.http_constants import StatusCodes, SubStatusCodes, HttpHeaders
import azure.cosmos.synchronized_request as synchronized_request
import azure.cosmos.retry_utility as retry_utility

pytestmark = pytest.mark.cosmosEmulator

@pytest.mark.usefixtures("teardown")
class SessionTests(unittest.TestCase):
    """Test to ensure escaping of non-ascii characters from partition key"""

    host = test_config._test_config.host
    masterKey = test_config._test_config.masterKey
    connectionPolicy = test_config._test_config.connectionPolicy
<<<<<<< HEAD
    client = cosmos_client.CosmosClient(host, {'masterKey': masterKey}, "Session", connectionPolicy)
    created_db = test_config._test_config.create_database_if_not_exist(client)
    created_collection = test_config._test_config.create_multi_partition_collection_with_custom_pk_if_not_exist(client)
=======

    @classmethod
    def setUpClass(cls):
        # creates the database, collection, and insert all the documents
        # we will gain some speed up in running the tests by creating the
        # database, collection and inserting all the docs only once

        if (cls.masterKey == '[YOUR_KEY_HERE]' or cls.host == '[YOUR_ENDPOINT_HERE]'):
            raise Exception("You must specify your Azure Cosmos account values for "
                "'masterKey' and 'host' at the top of this class to run the "
                "tests.")

        cls.client = cosmos_client.CosmosClient(cls.host, {'masterKey': cls.masterKey}, cls.connectionPolicy)
        cls.created_collection = test_config._test_config.create_multi_partition_collection_with_custom_pk_if_not_exist(cls.client)
>>>>>>> 71baf7ea

    def _MockRequest(self, global_endpoint_manager, request, connection_policy, requests_session, path, request_options, request_body):
        if HttpHeaders.SessionToken in request_options['headers']:
            self.last_session_token_sent = request_options['headers'][HttpHeaders.SessionToken]
        else:
            self.last_session_token_sent = None
        return self._OriginalRequest(global_endpoint_manager, request, connection_policy, requests_session, path, request_options, request_body)

    def test_session_token_not_sent_for_master_resource_ops (self):
        self._OriginalRequest = synchronized_request._Request
        synchronized_request._Request = self._MockRequest
        created_document = self.created_collection.create_item(body={'id': '1' + str(uuid.uuid4()), 'pk': 'mypk'})
        self.created_collection.read_item(item=created_document['id'], partition_key='mypk')
        self.assertNotEqual(self.last_session_token_sent, None)
        self.created_db.get_container_client(container=self.created_collection).read()
        self.assertEqual(self.last_session_token_sent, None)
        self.created_collection.read_item(item=created_document['id'], partition_key='mypk')
        self.assertNotEqual(self.last_session_token_sent, None)
        synchronized_request._Request = self._OriginalRequest

    def _MockExecuteFunctionSessionReadFailureOnce(self, function, *args, **kwargs):
        raise errors.HTTPFailure(StatusCodes.NOT_FOUND, "Read Session not available", {HttpHeaders.SubStatus: SubStatusCodes.READ_SESSION_NOTAVAILABLE})

    def test_clear_session_token(self):
        created_document = self.created_collection.create_item(body={'id': '1' + str(uuid.uuid4()), 'pk': 'mypk'})

        self.OriginalExecuteFunction = retry_utility._ExecuteFunction
        retry_utility._ExecuteFunction = self._MockExecuteFunctionSessionReadFailureOnce
        try:
            self.created_collection.read_item(item=created_document['id'], partition_key='mypk')
        except errors.HTTPFailure as e:
            self.assertEqual(self.client.client_connection.session.get_session_token(
                'dbs/' + self.created_db.id + '/colls/' + self.created_collection.id), "")
            self.assertEqual(e.status_code, StatusCodes.NOT_FOUND)
            self.assertEqual(e.sub_status, SubStatusCodes.READ_SESSION_NOTAVAILABLE)
        retry_utility._ExecuteFunction = self.OriginalExecuteFunction

    def _MockExecuteFunctionInvalidSessionToken(self, function, *args, **kwargs):
        response = {'_self':'dbs/90U1AA==/colls/90U1AJ4o6iA=/docs/90U1AJ4o6iABCT0AAAAABA==/', 'id':'1'}
        headers = {HttpHeaders.SessionToken: '0:2', HttpHeaders.AlternateContentPath: 'dbs/testDatabase/colls/testCollection'}
        return (response, headers)

    def test_internal_server_error_raised_for_invalid_session_token_received_from_server(self):
        self.OriginalExecuteFunction = retry_utility._ExecuteFunction
        retry_utility._ExecuteFunction = self._MockExecuteFunctionInvalidSessionToken
        try:
            self.created_collection.create_item(body={'id': '1' + str(uuid.uuid4()), 'pk': 'mypk'})
            self.fail()
        except errors.HTTPFailure as e:
            self.assertEqual(e._http_error_message, "Could not parse the received session token: 2")
            self.assertEqual(e.status_code, StatusCodes.INTERNAL_SERVER_ERROR)
        retry_utility._ExecuteFunction = self.OriginalExecuteFunction<|MERGE_RESOLUTION|>--- conflicted
+++ resolved
@@ -21,12 +21,7 @@
     host = test_config._test_config.host
     masterKey = test_config._test_config.masterKey
     connectionPolicy = test_config._test_config.connectionPolicy
-<<<<<<< HEAD
-    client = cosmos_client.CosmosClient(host, {'masterKey': masterKey}, "Session", connectionPolicy)
-    created_db = test_config._test_config.create_database_if_not_exist(client)
-    created_collection = test_config._test_config.create_multi_partition_collection_with_custom_pk_if_not_exist(client)
-=======
-
+    
     @classmethod
     def setUpClass(cls):
         # creates the database, collection, and insert all the documents
@@ -39,8 +34,8 @@
                 "tests.")
 
         cls.client = cosmos_client.CosmosClient(cls.host, {'masterKey': cls.masterKey}, cls.connectionPolicy)
+        cls.created_db = test_config._test_config.create_database_if_not_exist(cls.client)
         cls.created_collection = test_config._test_config.create_multi_partition_collection_with_custom_pk_if_not_exist(cls.client)
->>>>>>> 71baf7ea
 
     def _MockRequest(self, global_endpoint_manager, request, connection_policy, requests_session, path, request_options, request_body):
         if HttpHeaders.SessionToken in request_options['headers']:
