import unittest
import azure.cosmos.cosmos_client as cosmos_client
import pytest
import test_config

<<<<<<< HEAD
=======
pytestmark = pytest.mark.cosmosEmulator
>>>>>>> 71baf7ea

@pytest.mark.usefixtures("teardown")
class QueryTest(unittest.TestCase):
    """Test to ensure escaping of non-ascii characters from partition key"""

    config = test_config._test_config
    host = config.host
    masterKey = config.masterKey
    connectionPolicy = config.connectionPolicy
<<<<<<< HEAD
    client = cosmos_client.CosmosClient(host, {'masterKey': masterKey}, "Session", connectionPolicy)
    created_db = config.create_database_if_not_exist(client)
=======

    @classmethod
    def setUpClass(cls):
        if (cls.masterKey == '[YOUR_KEY_HERE]' or
                cls.host == '[YOUR_ENDPOINT_HERE]'):
            raise Exception(
                "You must specify your Azure Cosmos account values for "
                "'masterKey' and 'host' at the top of this class to run the "
                "tests.")
        
        cls.client = cosmos_client.CosmosClient(cls.host, {'masterKey': cls.masterKey}, cls.connectionPolicy)
        cls.created_db = cls.config.create_database_if_not_exist(cls.client)
>>>>>>> 71baf7ea

    def test_first_and_last_slashes_trimmed_for_query_string (self):
        created_collection = self.config.create_multi_partition_collection_with_custom_pk_if_not_exist(self.client)
        document_definition = {'pk': 'pk', 'id': 'myId'}
        created_collection.create_item(body=document_definition)

        query = 'SELECT * from c'
        query_iterable = created_collection.query_items(
            query=query,
            partition_key='pk'
        )
        iter_list = list(query_iterable)
        self.assertEqual(iter_list[0]['id'], 'myId')

    def test_query_change_feed(self):
        created_collection = self.config.create_multi_partition_collection_with_custom_pk_if_not_exist(self.client)
        # The test targets partition #3
        pkRangeId = "2"

        # Read change feed without passing any options
        query_iterable = created_collection.query_items_change_feed()
        iter_list = list(query_iterable)
        self.assertEqual(len(iter_list), 0)

        # Read change feed from current should return an empty list
        query_iterable = created_collection.query_items_change_feed(partition_key_range_id=pkRangeId)
        iter_list = list(query_iterable)
        self.assertEqual(len(iter_list), 0)
        self.assertTrue('etag' in created_collection.client_connection.last_response_headers)
        self.assertNotEquals(created_collection.client_connection.last_response_headers['etag'], '')

        # Read change feed from beginning should return an empty list
        query_iterable = created_collection.query_items_change_feed(
            partition_key_range_id=pkRangeId,
            is_start_from_beginning=True
        )
        iter_list = list(query_iterable)
        self.assertEqual(len(iter_list), 0)
        self.assertTrue('etag' in created_collection.client_connection.last_response_headers)
        continuation1 = created_collection.client_connection.last_response_headers['etag']
        self.assertNotEquals(continuation1, '')

        # Create a document. Read change feed should return be able to read that document
        document_definition = {'pk': 'pk', 'id':'doc1'}
        created_collection.create_item(body=document_definition)
        query_iterable = created_collection.query_items_change_feed(
            partition_key_range_id=pkRangeId,
            is_start_from_beginning=True,
        )
        iter_list = list(query_iterable)
        self.assertEqual(len(iter_list), 1)
        self.assertEqual(iter_list[0]['id'], 'doc1')
        self.assertTrue('etag' in created_collection.client_connection.last_response_headers)
        continuation2 = created_collection.client_connection.last_response_headers['etag']
        self.assertNotEquals(continuation2, '')
        self.assertNotEquals(continuation2, continuation1)

        # Create two new documents. Verify that change feed contains the 2 new documents
        # with page size 1 and page size 100
        document_definition = {'pk': 'pk', 'id': 'doc2'}
        created_collection.create_item(body=document_definition)
        document_definition = {'pk': 'pk', 'id': 'doc3'}
        created_collection.create_item(body=document_definition)

        for pageSize in [1, 100]:
            # verify iterator
            query_iterable = created_collection.query_items_change_feed(
                partition_key_range_id=pkRangeId,
                continuation=continuation2,
                max_item_count=pageSize
            )
            it = query_iterable.__iter__()
            expected_ids = 'doc2.doc3.'
            actual_ids = ''
            for item in it:
                actual_ids += item['id'] + '.'    
            self.assertEqual(actual_ids, expected_ids)

            # verify fetch_next_block
            # the options is not copied, therefore it need to be restored
            query_iterable = created_collection.query_items_change_feed(
                partition_key_range_id=pkRangeId,
                continuation=continuation2,
                max_item_count=pageSize
            )
            count = 0
            expected_count = 2
            all_fetched_res = []
            while (True):
                fetched_res = query_iterable.fetch_next_block()
                self.assertEquals(len(fetched_res), min(pageSize, expected_count - count))
                count += len(fetched_res)
                all_fetched_res.extend(fetched_res)
                if len(fetched_res) == 0:
                    break
            actual_ids = ''
            for item in all_fetched_res:
                actual_ids += item['id'] + '.'
            self.assertEqual(actual_ids, expected_ids)
            # verify there's no more results
            self.assertEquals(query_iterable.fetch_next_block(), [])

        # verify reading change feed from the beginning
        query_iterable = created_collection.query_items_change_feed(
            partition_key_range_id=pkRangeId,
            is_start_from_beginning=True
        )
        expected_ids = ['doc1', 'doc2', 'doc3']
        it = query_iterable.__iter__()
        for i in range(0, len(expected_ids)):
            doc = next(it)
            self.assertEquals(doc['id'], expected_ids[i])
        self.assertTrue('etag' in created_collection.client_connection.last_response_headers)
        continuation3 = created_collection.client_connection.last_response_headers['etag']

        # verify reading empty change feed 
        query_iterable = created_collection.query_items_change_feed(
            partition_key_range_id=pkRangeId,
            continuation=continuation3,
            is_start_from_beginning=True
        )
        iter_list = list(query_iterable)
        self.assertEqual(len(iter_list), 0)

    def test_populate_query_metrics(self):
        created_collection = self.config.create_multi_partition_collection_with_custom_pk_if_not_exist(self.client)
        document_definition = {'pk': 'pk', 'id':'myId'}
        created_collection.create_item(body=document_definition)

        query = 'SELECT * from c'
        query_iterable = created_collection.query_items(
            query=query,
            partition_key='pk',
            populate_query_metrics=True
        )

        iter_list = list(query_iterable)
        self.assertEqual(iter_list[0]['id'], 'myId')

        METRICS_HEADER_NAME = 'x-ms-documentdb-query-metrics'
        self.assertTrue(METRICS_HEADER_NAME in created_collection.client_connection.last_response_headers)
        metrics_header = created_collection.client_connection.last_response_headers[METRICS_HEADER_NAME]
        # Validate header is well-formed: "key1=value1;key2=value2;etc"
        metrics = metrics_header.split(';')
        self.assertTrue(len(metrics) > 1)
        self.assertTrue(all(['=' in x for x in metrics]))


if __name__ == "__main__":
    unittest.main()<|MERGE_RESOLUTION|>--- conflicted
+++ resolved
@@ -3,10 +3,7 @@
 import pytest
 import test_config
 
-<<<<<<< HEAD
-=======
 pytestmark = pytest.mark.cosmosEmulator
->>>>>>> 71baf7ea
 
 @pytest.mark.usefixtures("teardown")
 class QueryTest(unittest.TestCase):
@@ -16,10 +13,6 @@
     host = config.host
     masterKey = config.masterKey
     connectionPolicy = config.connectionPolicy
-<<<<<<< HEAD
-    client = cosmos_client.CosmosClient(host, {'masterKey': masterKey}, "Session", connectionPolicy)
-    created_db = config.create_database_if_not_exist(client)
-=======
 
     @classmethod
     def setUpClass(cls):
@@ -32,7 +25,6 @@
         
         cls.client = cosmos_client.CosmosClient(cls.host, {'masterKey': cls.masterKey}, cls.connectionPolicy)
         cls.created_db = cls.config.create_database_if_not_exist(cls.client)
->>>>>>> 71baf7ea
 
     def test_first_and_last_slashes_trimmed_for_query_string (self):
         created_collection = self.config.create_multi_partition_collection_with_custom_pk_if_not_exist(self.client)
