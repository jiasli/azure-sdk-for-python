interactions:
- request:
    body: !!python/unicode '{"location": "eastus2"}'
    headers:
      Accept: [application/json]
      Accept-Encoding: ['gzip, deflate']
      Connection: [keep-alive]
      Content-Length: ['23']
      Content-Type: [application/json; charset=utf-8]
      User-Agent: [python/2.7.10 (Darwin-16.7.0-x86_64-i386-64bit) msrest/0.6.3 msrest_azure/0.4.34
<<<<<<< HEAD
          azure-mgmt-netapp/0.3.0 Azure-SDK-For-Python]
=======
          azure-mgmt-netapp/0.4.0 Azure-SDK-For-Python]
>>>>>>> b677c6ec
      accept-language: [en-US]
    method: PUT
    uri: https://management.azure.com/subscriptions/00000000-0000-0000-0000-000000000000/resourceGroups/sdk-net-tests-rg-eus2/providers/Microsoft.NetApp/netAppAccounts/sdk-py-tests-acc-1?api-version=2019-05-01
  response:
<<<<<<< HEAD
    body: {string: !!python/unicode '{"id":"/subscriptions/00000000-0000-0000-0000-000000000000/resourceGroups/sdk-py-tests-rg/providers/Microsoft.NetApp/netAppAccounts/sdk-py-tests-acc-1","name":"sdk-py-tests-acc-1","type":"Microsoft.NetApp/netAppAccounts","etag":"W/\"datetime''2019-03-26T10%3A52%3A36.0641308Z''\"","location":"westus2","properties":{"provisioningState":"Creating","name":"sdk-py-tests-acc-1"}}'}
    headers:
      access-control-expose-headers: [Request-Context]
      azure-asyncoperation: ['https://management.azure.com/subscriptions/00000000-0000-0000-0000-000000000000/providers/Microsoft.NetApp/locations/westus2/operationResults/2c690877-d7bc-49cb-9444-d44c605832b6?api-version=2017-08-15']
      cache-control: [no-cache]
      content-length: ['374']
      content-type: [application/json; charset=utf-8]
      date: ['Tue, 26 Mar 2019 10:52:36 GMT']
      etag: [W/"datetime'2019-03-26T10%3A52%3A36.0641308Z'"]
=======
    body: {string: !!python/unicode '{"id":"/subscriptions/00000000-0000-0000-0000-000000000000/resourceGroups/sdk-net-tests-rg-eus2/providers/Microsoft.NetApp/netAppAccounts/sdk-py-tests-acc-1","name":"sdk-py-tests-acc-1","type":"Microsoft.NetApp/netAppAccounts","etag":"W/\"datetime''2019-05-07T20%3A52%3A45.0578473Z''\"","location":"eastus2","properties":{"provisioningState":"Succeeded","name":"sdk-py-tests-acc-1"}}'}
    headers:
      access-control-expose-headers: [Request-Context]
      azure-asyncoperation: ['https://management.azure.com/subscriptions/00000000-0000-0000-0000-000000000000/providers/Microsoft.NetApp/locations/eastus2/operationResults/d340b5b6-1374-465a-aa0d-496913531b7c?api-version=2019-05-01']
      cache-control: [no-cache]
      content-length: ['381']
      content-type: [application/json; charset=utf-8]
      date: ['Tue, 07 May 2019 20:52:44 GMT']
      etag: [W/"datetime'2019-05-07T20%3A52%3A45.0578473Z'"]
>>>>>>> b677c6ec
      expires: ['-1']
      pragma: [no-cache]
      request-context: ['appId=cid-v1:2c4cb680-0a1f-424d-bb8d-8e650ba68d53']
      server: [Microsoft-IIS/10.0]
      strict-transport-security: [max-age=31536000; includeSubDomains]
      x-content-type-options: [nosniff]
      x-ms-ratelimit-remaining-subscription-writes: ['1198']
      x-powered-by: [ASP.NET]
    status: {code: 201, message: Created}
- request:
    body: null
    headers:
      Accept: [application/json]
      Accept-Encoding: ['gzip, deflate']
      Connection: [keep-alive]
      User-Agent: [python/2.7.10 (Darwin-16.7.0-x86_64-i386-64bit) msrest/0.6.3 msrest_azure/0.4.34
<<<<<<< HEAD
          azure-mgmt-netapp/0.3.0 Azure-SDK-For-Python]
    method: GET
    uri: https://management.azure.com/subscriptions/00000000-0000-0000-0000-000000000000/providers/Microsoft.NetApp/locations/westus2/operationResults/2c690877-d7bc-49cb-9444-d44c605832b6?api-version=2017-08-15
  response:
    body: {string: !!python/unicode '{"id":"/subscriptions/00000000-0000-0000-0000-000000000000/providers/Microsoft.NetApp/locations/westus2/operationResults/2c690877-d7bc-49cb-9444-d44c605832b6","name":"2c690877-d7bc-49cb-9444-d44c605832b6","status":"Succeeded","startTime":"2019-03-26T10:52:35.9943887Z","endTime":"2019-03-26T10:52:36.3090842Z","percentComplete":100.0,"properties":{"resourceName":"/subscriptions/00000000-0000-0000-0000-000000000000/resourceGroups/sdk-py-tests-rg/providers/Microsoft.NetApp/netAppAccounts/sdk-py-tests-acc-1"}}'}
=======
          azure-mgmt-netapp/0.4.0 Azure-SDK-For-Python]
    method: GET
    uri: https://management.azure.com/subscriptions/00000000-0000-0000-0000-000000000000/providers/Microsoft.NetApp/locations/eastus2/operationResults/d340b5b6-1374-465a-aa0d-496913531b7c?api-version=2019-05-01
  response:
    body: {string: !!python/unicode '{"id":"/subscriptions/00000000-0000-0000-0000-000000000000/providers/Microsoft.NetApp/locations/eastus2/operationResults/d340b5b6-1374-465a-aa0d-496913531b7c","name":"d340b5b6-1374-465a-aa0d-496913531b7c","status":"Succeeded","startTime":"2019-05-07T20:52:44.9184748Z","endTime":"2019-05-07T20:52:45.184147Z","percentComplete":100.0,"properties":{"resourceName":"/subscriptions/00000000-0000-0000-0000-000000000000/resourceGroups/sdk-net-tests-rg-eus2/providers/Microsoft.NetApp/netAppAccounts/sdk-py-tests-acc-1"}}'}
>>>>>>> b677c6ec
    headers:
      access-control-expose-headers: [Request-Context]
      cache-control: [no-cache]
      content-length: ['515']
      content-type: [application/json; charset=utf-8]
<<<<<<< HEAD
      date: ['Tue, 26 Mar 2019 10:53:08 GMT']
=======
      date: ['Tue, 07 May 2019 20:53:16 GMT']
>>>>>>> b677c6ec
      expires: ['-1']
      pragma: [no-cache]
      request-context: ['appId=cid-v1:2c4cb680-0a1f-424d-bb8d-8e650ba68d53']
      server: [Microsoft-IIS/10.0]
      strict-transport-security: [max-age=31536000; includeSubDomains]
      transfer-encoding: [chunked]
      vary: [Accept-Encoding]
      x-content-type-options: [nosniff]
      x-powered-by: [ASP.NET]
    status: {code: 200, message: OK}
- request:
    body: null
    headers:
      Accept: [application/json]
      Accept-Encoding: ['gzip, deflate']
      Connection: [keep-alive]
      User-Agent: [python/2.7.10 (Darwin-16.7.0-x86_64-i386-64bit) msrest/0.6.3 msrest_azure/0.4.34
<<<<<<< HEAD
          azure-mgmt-netapp/0.3.0 Azure-SDK-For-Python]
=======
          azure-mgmt-netapp/0.4.0 Azure-SDK-For-Python]
>>>>>>> b677c6ec
    method: GET
    uri: https://management.azure.com/subscriptions/00000000-0000-0000-0000-000000000000/resourceGroups/sdk-net-tests-rg-eus2/providers/Microsoft.NetApp/netAppAccounts/sdk-py-tests-acc-1?api-version=2019-05-01
  response:
<<<<<<< HEAD
    body: {string: !!python/unicode '{"id":"/subscriptions/00000000-0000-0000-0000-000000000000/resourceGroups/sdk-py-tests-rg/providers/Microsoft.NetApp/netAppAccounts/sdk-py-tests-acc-1","name":"sdk-py-tests-acc-1","type":"Microsoft.NetApp/netAppAccounts","etag":"W/\"datetime''2019-03-26T10%3A52%3A36.3553405Z''\"","location":"westus2","properties":{"provisioningState":"Succeeded","name":"sdk-py-tests-acc-1"}}'}
    headers:
      access-control-expose-headers: [Request-Context]
      cache-control: [no-cache]
      content-length: ['375']
      content-type: [application/json; charset=utf-8]
      date: ['Tue, 26 Mar 2019 10:53:09 GMT']
      etag: [W/"datetime'2019-03-26T10%3A52%3A36.3553405Z'"]
=======
    body: {string: !!python/unicode '{"id":"/subscriptions/00000000-0000-0000-0000-000000000000/resourceGroups/sdk-net-tests-rg-eus2/providers/Microsoft.NetApp/netAppAccounts/sdk-py-tests-acc-1","name":"sdk-py-tests-acc-1","type":"Microsoft.NetApp/netAppAccounts","etag":"W/\"datetime''2019-05-07T20%3A52%3A45.304021Z''\"","location":"eastus2","properties":{"provisioningState":"Succeeded","name":"sdk-py-tests-acc-1"}}'}
    headers:
      access-control-expose-headers: [Request-Context]
      cache-control: [no-cache]
      content-length: ['380']
      content-type: [application/json; charset=utf-8]
      date: ['Tue, 07 May 2019 20:53:16 GMT']
      etag: [W/"datetime'2019-05-07T20%3A52%3A45.304021Z'"]
>>>>>>> b677c6ec
      expires: ['-1']
      pragma: [no-cache]
      request-context: ['appId=cid-v1:2c4cb680-0a1f-424d-bb8d-8e650ba68d53']
      server: [Microsoft-IIS/10.0]
      strict-transport-security: [max-age=31536000; includeSubDomains]
      transfer-encoding: [chunked]
      vary: [Accept-Encoding]
      x-content-type-options: [nosniff]
      x-powered-by: [ASP.NET]
    status: {code: 200, message: OK}
- request:
    body: !!python/unicode '{"location": "eastus2", "properties": {"serviceLevel":
      "Premium", "size": 4398046511104}}'
    headers:
      Accept: [application/json]
      Accept-Encoding: ['gzip, deflate']
      Connection: [keep-alive]
      Content-Length: ['89']
      Content-Type: [application/json; charset=utf-8]
      User-Agent: [python/2.7.10 (Darwin-16.7.0-x86_64-i386-64bit) msrest/0.6.3 msrest_azure/0.4.34
<<<<<<< HEAD
          azure-mgmt-netapp/0.3.0 Azure-SDK-For-Python]
=======
          azure-mgmt-netapp/0.4.0 Azure-SDK-For-Python]
>>>>>>> b677c6ec
      accept-language: [en-US]
      location: [eastus2]
    method: PUT
    uri: https://management.azure.com/subscriptions/00000000-0000-0000-0000-000000000000/resourceGroups/sdk-net-tests-rg-eus2/providers/Microsoft.NetApp/netAppAccounts/sdk-py-tests-acc-1/capacityPools/sdk-py-tests-pool-1?api-version=2019-05-01
  response:
<<<<<<< HEAD
    body: {string: !!python/unicode '{"id":"/subscriptions/00000000-0000-0000-0000-000000000000/resourceGroups/sdk-py-tests-rg/providers/Microsoft.NetApp/netAppAccounts/sdk-py-tests-acc-1/capacityPools/sdk-py-tests-pool-1","name":"sdk-py-tests-acc-1/sdk-py-tests-pool-1","type":"Microsoft.NetApp/netAppAccounts/capacityPools","etag":"W/\"datetime''2019-03-26T10%3A53%3A14.6367675Z''\"","location":"westus2","properties":{"serviceLevel":"Premium","size":4398046511104,"provisioningState":"Creating"}}'}
    headers:
      access-control-expose-headers: [Request-Context]
      azure-asyncoperation: ['https://management.azure.com/subscriptions/00000000-0000-0000-0000-000000000000/providers/Microsoft.NetApp/locations/westus2/operationResults/5a577d3f-37f2-4458-92b2-bbeb86acf31a?api-version=2017-08-15']
=======
    body: {string: !!python/unicode '{"id":"/subscriptions/00000000-0000-0000-0000-000000000000/resourceGroups/sdk-net-tests-rg-eus2/providers/Microsoft.NetApp/netAppAccounts/sdk-py-tests-acc-1/capacityPools/sdk-py-tests-pool-1","name":"sdk-py-tests-acc-1/sdk-py-tests-pool-1","type":"Microsoft.NetApp/netAppAccounts/capacityPools","etag":"W/\"datetime''2019-05-07T20%3A53%3A19.2509729Z''\"","location":"eastus2","properties":{"serviceLevel":"Premium","size":4398046511104,"provisioningState":"Creating"}}'}
    headers:
      access-control-expose-headers: [Request-Context]
      azure-asyncoperation: ['https://management.azure.com/subscriptions/00000000-0000-0000-0000-000000000000/providers/Microsoft.NetApp/locations/eastus2/operationResults/4909089f-8444-493f-b877-e74b310e2a04?api-version=2019-05-01']
>>>>>>> b677c6ec
      cache-control: [no-cache]
      content-length: ['466']
      content-type: [application/json; charset=utf-8]
<<<<<<< HEAD
      date: ['Tue, 26 Mar 2019 10:53:14 GMT']
      etag: [W/"datetime'2019-03-26T10%3A53%3A14.6367675Z'"]
=======
      date: ['Tue, 07 May 2019 20:53:18 GMT']
      etag: [W/"datetime'2019-05-07T20%3A53%3A19.2509729Z'"]
>>>>>>> b677c6ec
      expires: ['-1']
      pragma: [no-cache]
      request-context: ['appId=cid-v1:2c4cb680-0a1f-424d-bb8d-8e650ba68d53']
      server: [Microsoft-IIS/10.0]
      strict-transport-security: [max-age=31536000; includeSubDomains]
      x-content-type-options: [nosniff]
<<<<<<< HEAD
      x-ms-ratelimit-remaining-subscription-writes: ['1198']
=======
      x-ms-ratelimit-remaining-subscription-writes: ['1199']
>>>>>>> b677c6ec
      x-powered-by: [ASP.NET]
    status: {code: 201, message: Created}
- request:
    body: null
    headers:
      Accept: [application/json]
      Accept-Encoding: ['gzip, deflate']
      Connection: [keep-alive]
      User-Agent: [python/2.7.10 (Darwin-16.7.0-x86_64-i386-64bit) msrest/0.6.3 msrest_azure/0.4.34
<<<<<<< HEAD
          azure-mgmt-netapp/0.3.0 Azure-SDK-For-Python]
    method: GET
    uri: https://management.azure.com/subscriptions/00000000-0000-0000-0000-000000000000/providers/Microsoft.NetApp/locations/westus2/operationResults/5a577d3f-37f2-4458-92b2-bbeb86acf31a?api-version=2017-08-15
  response:
    body: {string: !!python/unicode '{"id":"/subscriptions/00000000-0000-0000-0000-000000000000/providers/Microsoft.NetApp/locations/westus2/operationResults/5a577d3f-37f2-4458-92b2-bbeb86acf31a","name":"5a577d3f-37f2-4458-92b2-bbeb86acf31a","status":"Succeeded","startTime":"2019-03-26T10:53:14.5714685Z","endTime":"2019-03-26T10:53:14.9803913Z","percentComplete":100.0,"properties":{"resourceName":"/subscriptions/00000000-0000-0000-0000-000000000000/resourceGroups/sdk-py-tests-rg/providers/Microsoft.NetApp/netAppAccounts/sdk-py-tests-acc-1/capacityPools/sdk-py-tests-pool-1"}}'}
=======
          azure-mgmt-netapp/0.4.0 Azure-SDK-For-Python]
    method: GET
    uri: https://management.azure.com/subscriptions/00000000-0000-0000-0000-000000000000/providers/Microsoft.NetApp/locations/eastus2/operationResults/4909089f-8444-493f-b877-e74b310e2a04?api-version=2019-05-01
  response:
    body: {string: !!python/unicode '{"id":"/subscriptions/00000000-0000-0000-0000-000000000000/providers/Microsoft.NetApp/locations/eastus2/operationResults/4909089f-8444-493f-b877-e74b310e2a04","name":"4909089f-8444-493f-b877-e74b310e2a04","status":"Succeeded","startTime":"2019-05-07T20:53:19.0109449Z","endTime":"2019-05-07T20:53:19.5890925Z","percentComplete":100.0,"properties":{"resourceName":"/subscriptions/00000000-0000-0000-0000-000000000000/resourceGroups/sdk-net-tests-rg-eus2/providers/Microsoft.NetApp/netAppAccounts/sdk-py-tests-acc-1/capacityPools/sdk-py-tests-pool-1"}}'}
>>>>>>> b677c6ec
    headers:
      access-control-expose-headers: [Request-Context]
      cache-control: [no-cache]
      content-length: ['550']
      content-type: [application/json; charset=utf-8]
<<<<<<< HEAD
      date: ['Tue, 26 Mar 2019 10:53:47 GMT']
=======
      date: ['Tue, 07 May 2019 20:53:50 GMT']
>>>>>>> b677c6ec
      expires: ['-1']
      pragma: [no-cache]
      request-context: ['appId=cid-v1:2c4cb680-0a1f-424d-bb8d-8e650ba68d53']
      server: [Microsoft-IIS/10.0]
      strict-transport-security: [max-age=31536000; includeSubDomains]
      transfer-encoding: [chunked]
      vary: [Accept-Encoding]
      x-content-type-options: [nosniff]
      x-powered-by: [ASP.NET]
    status: {code: 200, message: OK}
- request:
    body: null
    headers:
      Accept: [application/json]
      Accept-Encoding: ['gzip, deflate']
      Connection: [keep-alive]
      User-Agent: [python/2.7.10 (Darwin-16.7.0-x86_64-i386-64bit) msrest/0.6.3 msrest_azure/0.4.34
<<<<<<< HEAD
          azure-mgmt-netapp/0.3.0 Azure-SDK-For-Python]
=======
          azure-mgmt-netapp/0.4.0 Azure-SDK-For-Python]
>>>>>>> b677c6ec
    method: GET
    uri: https://management.azure.com/subscriptions/00000000-0000-0000-0000-000000000000/resourceGroups/sdk-net-tests-rg-eus2/providers/Microsoft.NetApp/netAppAccounts/sdk-py-tests-acc-1/capacityPools/sdk-py-tests-pool-1?api-version=2019-05-01
  response:
<<<<<<< HEAD
    body: {string: !!python/unicode '{"id":"/subscriptions/00000000-0000-0000-0000-000000000000/resourceGroups/sdk-py-tests-rg/providers/Microsoft.NetApp/netAppAccounts/sdk-py-tests-acc-1/capacityPools/sdk-py-tests-pool-1","name":"sdk-py-tests-acc-1/sdk-py-tests-pool-1","type":"Microsoft.NetApp/netAppAccounts/capacityPools","etag":"W/\"datetime''2019-03-26T10%3A53%3A15.0490608Z''\"","location":"westus2","properties":{"poolId":"088fa049-f2d9-2777-e7fc-5dfdd052c1b6","name":"sdk-py-tests-acc-1/sdk-py-tests-pool-1","serviceLevel":"Premium","size":4398046511104,"provisioningState":"Succeeded"}}'}
=======
    body: {string: !!python/unicode '{"id":"/subscriptions/00000000-0000-0000-0000-000000000000/resourceGroups/sdk-net-tests-rg-eus2/providers/Microsoft.NetApp/netAppAccounts/sdk-py-tests-acc-1/capacityPools/sdk-py-tests-pool-1","name":"sdk-py-tests-acc-1/sdk-py-tests-pool-1","type":"Microsoft.NetApp/netAppAccounts/capacityPools","etag":"W/\"datetime''2019-05-07T20%3A53%3A19.7223054Z''\"","location":"eastus2","properties":{"poolId":"ee6259fb-9bf2-2701-6548-32377998871c","name":"sdk-py-tests-acc-1/sdk-py-tests-pool-1","serviceLevel":"Premium","size":4398046511104,"provisioningState":"Succeeded"}}'}
>>>>>>> b677c6ec
    headers:
      access-control-expose-headers: [Request-Context]
      cache-control: [no-cache]
      content-length: ['563']
      content-type: [application/json; charset=utf-8]
<<<<<<< HEAD
      date: ['Tue, 26 Mar 2019 10:53:48 GMT']
      etag: [W/"datetime'2019-03-26T10%3A53%3A15.0490608Z'"]
=======
      date: ['Tue, 07 May 2019 20:53:51 GMT']
      etag: [W/"datetime'2019-05-07T20%3A53%3A19.7223054Z'"]
>>>>>>> b677c6ec
      expires: ['-1']
      pragma: [no-cache]
      request-context: ['appId=cid-v1:2c4cb680-0a1f-424d-bb8d-8e650ba68d53']
      server: [Microsoft-IIS/10.0]
      strict-transport-security: [max-age=31536000; includeSubDomains]
      transfer-encoding: [chunked]
      vary: [Accept-Encoding]
      x-content-type-options: [nosniff]
      x-powered-by: [ASP.NET]
    status: {code: 200, message: OK}
- request:
    body: !!python/unicode '{"properties": {"usageThreshold": 107374182400, "subnetId":
      "/subscriptions/00000000-0000-0000-0000-000000000000/resourceGroups/sdk-net-tests-rg-eus2/providers/Microsoft.Network/virtualNetworks/sdk-net-tests-rg-eus2-vnet/subnets/default",
      "serviceLevel": "Premium", "creationToken": "sdk-py-tests-vol-1"}, "location":
      "eastus2"}'
    headers:
      Accept: [application/json]
      Accept-Encoding: ['gzip, deflate']
      Connection: [keep-alive]
      Content-Length: ['328']
      Content-Type: [application/json; charset=utf-8]
      User-Agent: [python/2.7.10 (Darwin-16.7.0-x86_64-i386-64bit) msrest/0.6.3 msrest_azure/0.4.34
<<<<<<< HEAD
          azure-mgmt-netapp/0.3.0 Azure-SDK-For-Python]
=======
          azure-mgmt-netapp/0.4.0 Azure-SDK-For-Python]
>>>>>>> b677c6ec
      accept-language: [en-US]
    method: PUT
    uri: https://management.azure.com/subscriptions/00000000-0000-0000-0000-000000000000/resourceGroups/sdk-net-tests-rg-eus2/providers/Microsoft.NetApp/netAppAccounts/sdk-py-tests-acc-1/capacityPools/sdk-py-tests-pool-1/volumes/sdk-py-tests-vol-1?api-version=2019-05-01
  response:
<<<<<<< HEAD
    body: {string: !!python/unicode '{"id":"/subscriptions/00000000-0000-0000-0000-000000000000/resourceGroups/sdk-py-tests-rg/providers/Microsoft.NetApp/netAppAccounts/sdk-py-tests-acc-1/capacityPools/sdk-py-tests-pool-1/volumes/sdk-py-tests-vol-1","name":"sdk-py-tests-acc-1/sdk-py-tests-pool-1/sdk-py-tests-vol-1","type":"Microsoft.NetApp/netAppAccounts/capacityPools/volumes","etag":"W/\"datetime''2019-03-26T10%3A54%3A04.6766208Z''\"","location":"westus2","properties":{"usageThreshold":107374182400,"subnetId":"/subscriptions/00000000-0000-0000-0000-000000000000/resourceGroups/sdk-py-tests-rg/providers/Microsoft.Network/virtualNetworks/sdk-py-tests-rg-vnet/subnets/default","serviceLevel":"Premium","creationToken":"sdk-py-tests-vol-1","provisioningState":"Creating"}}'}
    headers:
      access-control-expose-headers: [Request-Context]
      azure-asyncoperation: ['https://management.azure.com/subscriptions/00000000-0000-0000-0000-000000000000/providers/Microsoft.NetApp/locations/westus2/operationResults/b733b0c1-2ba7-4e98-82e8-f47e5d5cd205?api-version=2017-08-15']
=======
    body: {string: !!python/unicode '{"id":"/subscriptions/00000000-0000-0000-0000-000000000000/resourceGroups/sdk-net-tests-rg-eus2/providers/Microsoft.NetApp/netAppAccounts/sdk-py-tests-acc-1/capacityPools/sdk-py-tests-pool-1/volumes/sdk-py-tests-vol-1","name":"sdk-py-tests-acc-1/sdk-py-tests-pool-1/sdk-py-tests-vol-1","type":"Microsoft.NetApp/netAppAccounts/capacityPools/volumes","etag":"W/\"datetime''2019-05-07T20%3A54%3A04.3579627Z''\"","location":"eastus2","properties":{"serviceLevel":"Premium","creationToken":"sdk-py-tests-vol-1","usageThreshold":107374182400,"subnetId":"/subscriptions/00000000-0000-0000-0000-000000000000/resourceGroups/sdk-net-tests-rg-eus2/providers/Microsoft.Network/virtualNetworks/sdk-net-tests-rg-eus2-vnet/subnets/default","provisioningState":"Creating"}}'}
    headers:
      access-control-expose-headers: [Request-Context]
      azure-asyncoperation: ['https://management.azure.com/subscriptions/00000000-0000-0000-0000-000000000000/providers/Microsoft.NetApp/locations/eastus2/operationResults/7958b179-b3a2-4d2f-88ac-9b8978f24436?api-version=2019-05-01']
>>>>>>> b677c6ec
      cache-control: [no-cache]
      content-length: ['755']
      content-type: [application/json; charset=utf-8]
<<<<<<< HEAD
      date: ['Tue, 26 Mar 2019 10:54:05 GMT']
      etag: [W/"datetime'2019-03-26T10%3A54%3A04.6766208Z'"]
=======
      date: ['Tue, 07 May 2019 20:54:04 GMT']
      etag: [W/"datetime'2019-05-07T20%3A54%3A04.3579627Z'"]
>>>>>>> b677c6ec
      expires: ['-1']
      pragma: [no-cache]
      request-context: ['appId=cid-v1:2c4cb680-0a1f-424d-bb8d-8e650ba68d53']
      server: [Microsoft-IIS/10.0]
      strict-transport-security: [max-age=31536000; includeSubDomains]
      x-content-type-options: [nosniff]
      x-ms-ratelimit-remaining-subscription-writes: ['1199']
      x-powered-by: [ASP.NET]
    status: {code: 201, message: Created}
- request:
    body: null
    headers:
      Accept: [application/json]
      Accept-Encoding: ['gzip, deflate']
      Connection: [keep-alive]
      User-Agent: [python/2.7.10 (Darwin-16.7.0-x86_64-i386-64bit) msrest/0.6.3 msrest_azure/0.4.34
<<<<<<< HEAD
          azure-mgmt-netapp/0.3.0 Azure-SDK-For-Python]
    method: GET
    uri: https://management.azure.com/subscriptions/00000000-0000-0000-0000-000000000000/providers/Microsoft.NetApp/locations/westus2/operationResults/b733b0c1-2ba7-4e98-82e8-f47e5d5cd205?api-version=2017-08-15
  response:
    body: {string: !!python/unicode '{"id":"/subscriptions/00000000-0000-0000-0000-000000000000/providers/Microsoft.NetApp/locations/westus2/operationResults/b733b0c1-2ba7-4e98-82e8-f47e5d5cd205","name":"b733b0c1-2ba7-4e98-82e8-f47e5d5cd205","status":"Creating","startTime":"2019-03-26T10:54:04.6144837Z","endTime":"0001-01-01T00:00:00Z","percentComplete":0.0,"properties":{"resourceName":"/subscriptions/00000000-0000-0000-0000-000000000000/resourceGroups/sdk-py-tests-rg/providers/Microsoft.NetApp/netAppAccounts/sdk-py-tests-acc-1/capacityPools/sdk-py-tests-pool-1/volumes/sdk-py-tests-vol-1"}}'}
=======
          azure-mgmt-netapp/0.4.0 Azure-SDK-For-Python]
    method: GET
    uri: https://management.azure.com/subscriptions/00000000-0000-0000-0000-000000000000/providers/Microsoft.NetApp/locations/eastus2/operationResults/7958b179-b3a2-4d2f-88ac-9b8978f24436?api-version=2019-05-01
  response:
    body: {string: !!python/unicode '{"id":"/subscriptions/00000000-0000-0000-0000-000000000000/providers/Microsoft.NetApp/locations/eastus2/operationResults/7958b179-b3a2-4d2f-88ac-9b8978f24436","name":"7958b179-b3a2-4d2f-88ac-9b8978f24436","status":"Creating","startTime":"2019-05-07T20:54:04.2119237Z","endTime":"0001-01-01T00:00:00Z","percentComplete":0.0,"properties":{"resourceName":"/subscriptions/00000000-0000-0000-0000-000000000000/resourceGroups/sdk-net-tests-rg-eus2/providers/Microsoft.NetApp/netAppAccounts/sdk-py-tests-acc-1/capacityPools/sdk-py-tests-pool-1/volumes/sdk-py-tests-vol-1"}}'}
    headers:
      access-control-expose-headers: [Request-Context]
      cache-control: [no-cache]
      content-length: ['566']
      content-type: [application/json; charset=utf-8]
      date: ['Tue, 07 May 2019 20:54:35 GMT']
      expires: ['-1']
      pragma: [no-cache]
      request-context: ['appId=cid-v1:2c4cb680-0a1f-424d-bb8d-8e650ba68d53']
      server: [Microsoft-IIS/10.0]
      strict-transport-security: [max-age=31536000; includeSubDomains]
      transfer-encoding: [chunked]
      vary: [Accept-Encoding]
      x-content-type-options: [nosniff]
      x-powered-by: [ASP.NET]
    status: {code: 200, message: OK}
- request:
    body: null
    headers:
      Accept: [application/json]
      Accept-Encoding: ['gzip, deflate']
      Connection: [keep-alive]
      User-Agent: [python/2.7.10 (Darwin-16.7.0-x86_64-i386-64bit) msrest/0.6.3 msrest_azure/0.4.34
          azure-mgmt-netapp/0.4.0 Azure-SDK-For-Python]
    method: GET
    uri: https://management.azure.com/subscriptions/00000000-0000-0000-0000-000000000000/providers/Microsoft.NetApp/locations/eastus2/operationResults/7958b179-b3a2-4d2f-88ac-9b8978f24436?api-version=2019-05-01
  response:
    body: {string: !!python/unicode '{"id":"/subscriptions/00000000-0000-0000-0000-000000000000/providers/Microsoft.NetApp/locations/eastus2/operationResults/7958b179-b3a2-4d2f-88ac-9b8978f24436","name":"7958b179-b3a2-4d2f-88ac-9b8978f24436","status":"Creating","startTime":"2019-05-07T20:54:04.2119237Z","endTime":"0001-01-01T00:00:00Z","percentComplete":0.0,"properties":{"resourceName":"/subscriptions/00000000-0000-0000-0000-000000000000/resourceGroups/sdk-net-tests-rg-eus2/providers/Microsoft.NetApp/netAppAccounts/sdk-py-tests-acc-1/capacityPools/sdk-py-tests-pool-1/volumes/sdk-py-tests-vol-1"}}'}
>>>>>>> b677c6ec
    headers:
      access-control-expose-headers: [Request-Context]
      cache-control: [no-cache]
      content-length: ['566']
      content-type: [application/json; charset=utf-8]
<<<<<<< HEAD
      date: ['Tue, 26 Mar 2019 10:54:36 GMT']
=======
      date: ['Tue, 07 May 2019 20:55:06 GMT']
>>>>>>> b677c6ec
      expires: ['-1']
      pragma: [no-cache]
      request-context: ['appId=cid-v1:2c4cb680-0a1f-424d-bb8d-8e650ba68d53']
      server: [Microsoft-IIS/10.0]
      strict-transport-security: [max-age=31536000; includeSubDomains]
      transfer-encoding: [chunked]
      vary: [Accept-Encoding]
      x-content-type-options: [nosniff]
      x-powered-by: [ASP.NET]
    status: {code: 200, message: OK}
- request:
    body: null
    headers:
      Accept: [application/json]
      Accept-Encoding: ['gzip, deflate']
      Connection: [keep-alive]
      User-Agent: [python/2.7.10 (Darwin-16.7.0-x86_64-i386-64bit) msrest/0.6.3 msrest_azure/0.4.34
<<<<<<< HEAD
          azure-mgmt-netapp/0.3.0 Azure-SDK-For-Python]
    method: GET
    uri: https://management.azure.com/subscriptions/00000000-0000-0000-0000-000000000000/providers/Microsoft.NetApp/locations/westus2/operationResults/b733b0c1-2ba7-4e98-82e8-f47e5d5cd205?api-version=2017-08-15
  response:
    body: {string: !!python/unicode '{"id":"/subscriptions/00000000-0000-0000-0000-000000000000/providers/Microsoft.NetApp/locations/westus2/operationResults/b733b0c1-2ba7-4e98-82e8-f47e5d5cd205","name":"b733b0c1-2ba7-4e98-82e8-f47e5d5cd205","status":"Creating","startTime":"2019-03-26T10:54:04.6144837Z","endTime":"0001-01-01T00:00:00Z","percentComplete":0.0,"properties":{"resourceName":"/subscriptions/00000000-0000-0000-0000-000000000000/resourceGroups/sdk-py-tests-rg/providers/Microsoft.NetApp/netAppAccounts/sdk-py-tests-acc-1/capacityPools/sdk-py-tests-pool-1/volumes/sdk-py-tests-vol-1"}}'}
    headers:
      access-control-expose-headers: [Request-Context]
      cache-control: [no-cache]
      content-length: ['560']
      content-type: [application/json; charset=utf-8]
      date: ['Tue, 26 Mar 2019 10:55:09 GMT']
=======
          azure-mgmt-netapp/0.4.0 Azure-SDK-For-Python]
    method: GET
    uri: https://management.azure.com/subscriptions/00000000-0000-0000-0000-000000000000/providers/Microsoft.NetApp/locations/eastus2/operationResults/7958b179-b3a2-4d2f-88ac-9b8978f24436?api-version=2019-05-01
  response:
    body: {string: !!python/unicode '{"id":"/subscriptions/00000000-0000-0000-0000-000000000000/providers/Microsoft.NetApp/locations/eastus2/operationResults/7958b179-b3a2-4d2f-88ac-9b8978f24436","name":"7958b179-b3a2-4d2f-88ac-9b8978f24436","status":"Creating","startTime":"2019-05-07T20:54:04.2119237Z","endTime":"0001-01-01T00:00:00Z","percentComplete":0.0,"properties":{"resourceName":"/subscriptions/00000000-0000-0000-0000-000000000000/resourceGroups/sdk-net-tests-rg-eus2/providers/Microsoft.NetApp/netAppAccounts/sdk-py-tests-acc-1/capacityPools/sdk-py-tests-pool-1/volumes/sdk-py-tests-vol-1"}}'}
    headers:
      access-control-expose-headers: [Request-Context]
      cache-control: [no-cache]
      content-length: ['566']
      content-type: [application/json; charset=utf-8]
      date: ['Tue, 07 May 2019 20:55:37 GMT']
>>>>>>> b677c6ec
      expires: ['-1']
      pragma: [no-cache]
      request-context: ['appId=cid-v1:2c4cb680-0a1f-424d-bb8d-8e650ba68d53']
      server: [Microsoft-IIS/10.0]
      strict-transport-security: [max-age=31536000; includeSubDomains]
      transfer-encoding: [chunked]
      vary: [Accept-Encoding]
      x-content-type-options: [nosniff]
      x-powered-by: [ASP.NET]
    status: {code: 200, message: OK}
- request:
    body: null
    headers:
      Accept: [application/json]
      Accept-Encoding: ['gzip, deflate']
      Connection: [keep-alive]
      User-Agent: [python/2.7.10 (Darwin-16.7.0-x86_64-i386-64bit) msrest/0.6.3 msrest_azure/0.4.34
<<<<<<< HEAD
          azure-mgmt-netapp/0.3.0 Azure-SDK-For-Python]
    method: GET
    uri: https://management.azure.com/subscriptions/00000000-0000-0000-0000-000000000000/providers/Microsoft.NetApp/locations/westus2/operationResults/b733b0c1-2ba7-4e98-82e8-f47e5d5cd205?api-version=2017-08-15
  response:
    body: {string: !!python/unicode '{"id":"/subscriptions/00000000-0000-0000-0000-000000000000/providers/Microsoft.NetApp/locations/westus2/operationResults/b733b0c1-2ba7-4e98-82e8-f47e5d5cd205","name":"b733b0c1-2ba7-4e98-82e8-f47e5d5cd205","status":"Creating","startTime":"2019-03-26T10:54:04.6144837Z","endTime":"0001-01-01T00:00:00Z","percentComplete":0.0,"properties":{"resourceName":"/subscriptions/00000000-0000-0000-0000-000000000000/resourceGroups/sdk-py-tests-rg/providers/Microsoft.NetApp/netAppAccounts/sdk-py-tests-acc-1/capacityPools/sdk-py-tests-pool-1/volumes/sdk-py-tests-vol-1"}}'}
    headers:
      access-control-expose-headers: [Request-Context]
      cache-control: [no-cache]
      content-length: ['560']
      content-type: [application/json; charset=utf-8]
      date: ['Tue, 26 Mar 2019 10:55:42 GMT']
      expires: ['-1']
      pragma: [no-cache]
      request-context: ['appId=cid-v1:2c4cb680-0a1f-424d-bb8d-8e650ba68d53']
=======
          azure-mgmt-netapp/0.4.0 Azure-SDK-For-Python]
    method: GET
    uri: https://management.azure.com/subscriptions/00000000-0000-0000-0000-000000000000/providers/Microsoft.NetApp/locations/eastus2/operationResults/7958b179-b3a2-4d2f-88ac-9b8978f24436?api-version=2019-05-01
  response:
    body: {string: !!python/unicode '{"id":"/subscriptions/00000000-0000-0000-0000-000000000000/providers/Microsoft.NetApp/locations/eastus2/operationResults/7958b179-b3a2-4d2f-88ac-9b8978f24436","name":"7958b179-b3a2-4d2f-88ac-9b8978f24436","status":"Creating","startTime":"2019-05-07T20:54:04.2119237Z","endTime":"0001-01-01T00:00:00Z","percentComplete":0.0,"properties":{"resourceName":"/subscriptions/00000000-0000-0000-0000-000000000000/resourceGroups/sdk-net-tests-rg-eus2/providers/Microsoft.NetApp/netAppAccounts/sdk-py-tests-acc-1/capacityPools/sdk-py-tests-pool-1/volumes/sdk-py-tests-vol-1"}}'}
    headers:
      access-control-expose-headers: [Request-Context]
      cache-control: [no-cache]
      content-length: ['566']
      content-type: [application/json; charset=utf-8]
      date: ['Tue, 07 May 2019 20:56:08 GMT']
      expires: ['-1']
      pragma: [no-cache]
      request-context: ['appId=cid-v1:2c4cb680-0a1f-424d-bb8d-8e650ba68d53']
      server: [Microsoft-IIS/10.0]
      strict-transport-security: [max-age=31536000; includeSubDomains]
      transfer-encoding: [chunked]
      vary: [Accept-Encoding]
      x-content-type-options: [nosniff]
      x-powered-by: [ASP.NET]
    status: {code: 200, message: OK}
- request:
    body: null
    headers:
      Accept: [application/json]
      Accept-Encoding: ['gzip, deflate']
      Connection: [keep-alive]
      User-Agent: [python/2.7.10 (Darwin-16.7.0-x86_64-i386-64bit) msrest/0.6.3 msrest_azure/0.4.34
          azure-mgmt-netapp/0.4.0 Azure-SDK-For-Python]
    method: GET
    uri: https://management.azure.com/subscriptions/00000000-0000-0000-0000-000000000000/providers/Microsoft.NetApp/locations/eastus2/operationResults/7958b179-b3a2-4d2f-88ac-9b8978f24436?api-version=2019-05-01
  response:
    body: {string: !!python/unicode '{"id":"/subscriptions/00000000-0000-0000-0000-000000000000/providers/Microsoft.NetApp/locations/eastus2/operationResults/7958b179-b3a2-4d2f-88ac-9b8978f24436","name":"7958b179-b3a2-4d2f-88ac-9b8978f24436","status":"Creating","startTime":"2019-05-07T20:54:04.2119237Z","endTime":"0001-01-01T00:00:00Z","percentComplete":0.0,"properties":{"resourceName":"/subscriptions/00000000-0000-0000-0000-000000000000/resourceGroups/sdk-net-tests-rg-eus2/providers/Microsoft.NetApp/netAppAccounts/sdk-py-tests-acc-1/capacityPools/sdk-py-tests-pool-1/volumes/sdk-py-tests-vol-1"}}'}
    headers:
      access-control-expose-headers: [Request-Context]
      cache-control: [no-cache]
      content-length: ['566']
      content-type: [application/json; charset=utf-8]
      date: ['Tue, 07 May 2019 20:56:39 GMT']
      expires: ['-1']
      pragma: [no-cache]
      request-context: ['appId=cid-v1:2c4cb680-0a1f-424d-bb8d-8e650ba68d53']
      server: [Microsoft-IIS/10.0]
      strict-transport-security: [max-age=31536000; includeSubDomains]
      transfer-encoding: [chunked]
      vary: [Accept-Encoding]
      x-content-type-options: [nosniff]
      x-powered-by: [ASP.NET]
    status: {code: 200, message: OK}
- request:
    body: null
    headers:
      Accept: [application/json]
      Accept-Encoding: ['gzip, deflate']
      Connection: [keep-alive]
      User-Agent: [python/2.7.10 (Darwin-16.7.0-x86_64-i386-64bit) msrest/0.6.3 msrest_azure/0.4.34
          azure-mgmt-netapp/0.4.0 Azure-SDK-For-Python]
    method: GET
    uri: https://management.azure.com/subscriptions/00000000-0000-0000-0000-000000000000/providers/Microsoft.NetApp/locations/eastus2/operationResults/7958b179-b3a2-4d2f-88ac-9b8978f24436?api-version=2019-05-01
  response:
    body: {string: !!python/unicode '{"id":"/subscriptions/00000000-0000-0000-0000-000000000000/providers/Microsoft.NetApp/locations/eastus2/operationResults/7958b179-b3a2-4d2f-88ac-9b8978f24436","name":"7958b179-b3a2-4d2f-88ac-9b8978f24436","status":"Succeeded","startTime":"2019-05-07T20:54:04.2119237Z","endTime":"2019-05-07T20:56:55.9383677Z","percentComplete":100.0,"properties":{"resourceName":"/subscriptions/00000000-0000-0000-0000-000000000000/resourceGroups/sdk-net-tests-rg-eus2/providers/Microsoft.NetApp/netAppAccounts/sdk-py-tests-acc-1/capacityPools/sdk-py-tests-pool-1/volumes/sdk-py-tests-vol-1"}}'}
    headers:
      access-control-expose-headers: [Request-Context]
      cache-control: [no-cache]
      content-length: ['577']
      content-type: [application/json; charset=utf-8]
      date: ['Tue, 07 May 2019 20:57:11 GMT']
      expires: ['-1']
      pragma: [no-cache]
      request-context: ['appId=cid-v1:2c4cb680-0a1f-424d-bb8d-8e650ba68d53']
      server: [Microsoft-IIS/10.0]
      strict-transport-security: [max-age=31536000; includeSubDomains]
      transfer-encoding: [chunked]
      vary: [Accept-Encoding]
      x-content-type-options: [nosniff]
      x-powered-by: [ASP.NET]
    status: {code: 200, message: OK}
- request:
    body: null
    headers:
      Accept: [application/json]
      Accept-Encoding: ['gzip, deflate']
      Connection: [keep-alive]
      User-Agent: [python/2.7.10 (Darwin-16.7.0-x86_64-i386-64bit) msrest/0.6.3 msrest_azure/0.4.34
          azure-mgmt-netapp/0.4.0 Azure-SDK-For-Python]
    method: GET
    uri: https://management.azure.com/subscriptions/00000000-0000-0000-0000-000000000000/resourceGroups/sdk-net-tests-rg-eus2/providers/Microsoft.NetApp/netAppAccounts/sdk-py-tests-acc-1/capacityPools/sdk-py-tests-pool-1/volumes/sdk-py-tests-vol-1?api-version=2019-05-01
  response:
    body: {string: !!python/unicode '{"id":"/subscriptions/00000000-0000-0000-0000-000000000000/resourceGroups/sdk-net-tests-rg-eus2/providers/Microsoft.NetApp/netAppAccounts/sdk-py-tests-acc-1/capacityPools/sdk-py-tests-pool-1/volumes/sdk-py-tests-vol-1","name":"sdk-py-tests-acc-1/sdk-py-tests-pool-1/sdk-py-tests-vol-1","type":"Microsoft.NetApp/netAppAccounts/capacityPools/volumes","etag":"W/\"datetime''2019-05-07T20%3A56%3A56.0228925Z''\"","location":"eastus2","properties":{"provisioningState":"Succeeded","fileSystemId":"c283141d-6a9b-efe9-8a67-09cb569f0656","name":"sdk-py-tests-vol-1","serviceLevel":"Premium","creationToken":"sdk-py-tests-vol-1","ownerId":"79770fad-5164-11e9-9e4a-3a8c013b5748","usageThreshold":107374182400,"usedBytes":0,"snapshotPolicy":{"enabled":false},"exportPolicy":{"rules":[{"ruleIndex":1,"unixReadOnly":false,"unixReadWrite":true,"cifs":false,"nfsv3":true,"nfsv4":false,"allowedClients":"0.0.0.0/0"}]},"protocolTypes":["NFSv3"],"baremetalTenantId":"baremetalTenant_svm_79770fad516411e99e4a3a8c013b5748_b4906039","subnetId":"/subscriptions/00000000-0000-0000-0000-000000000000/resourceGroups/sdk-net-tests-rg-eus2/providers/Microsoft.Network/virtualNetworks/sdk-net-tests-rg-eus2-vnet/subnets/default","mountTargets":[{"provisioningState":"Succeeded","mountTargetId":"425d63ec-d8ec-e61e-f107-d3061249d3f0","fileSystemId":"c283141d-6a9b-efe9-8a67-09cb569f0656","startIp":"10.1.20.4","endIp":"10.1.20.4","gateway":"10.1.20.1","netmask":"255.255.255.240","ipAddress":"10.1.20.4"}]}}'}
    headers:
      access-control-expose-headers: [Request-Context]
      cache-control: [no-cache]
      content-length: ['1476']
      content-type: [application/json; charset=utf-8]
      date: ['Tue, 07 May 2019 20:57:11 GMT']
      etag: [W/"datetime'2019-05-07T20%3A56%3A56.0228925Z'"]
      expires: ['-1']
      pragma: [no-cache]
      request-context: ['appId=cid-v1:2c4cb680-0a1f-424d-bb8d-8e650ba68d53']
>>>>>>> b677c6ec
      server: [Microsoft-IIS/10.0]
      strict-transport-security: [max-age=31536000; includeSubDomains]
      transfer-encoding: [chunked]
      vary: [Accept-Encoding]
      x-content-type-options: [nosniff]
      x-powered-by: [ASP.NET]
    status: {code: 200, message: OK}
- request:
    body: null
    headers:
      Accept: [application/json]
      Accept-Encoding: ['gzip, deflate']
      Connection: [keep-alive]
      User-Agent: [python/2.7.10 (Darwin-16.7.0-x86_64-i386-64bit) msrest/0.6.3 msrest_azure/0.4.34
<<<<<<< HEAD
          azure-mgmt-netapp/0.3.0 Azure-SDK-For-Python]
    method: GET
    uri: https://management.azure.com/subscriptions/00000000-0000-0000-0000-000000000000/providers/Microsoft.NetApp/locations/westus2/operationResults/b733b0c1-2ba7-4e98-82e8-f47e5d5cd205?api-version=2017-08-15
  response:
    body: {string: !!python/unicode '{"id":"/subscriptions/00000000-0000-0000-0000-000000000000/providers/Microsoft.NetApp/locations/westus2/operationResults/b733b0c1-2ba7-4e98-82e8-f47e5d5cd205","name":"b733b0c1-2ba7-4e98-82e8-f47e5d5cd205","status":"Creating","startTime":"2019-03-26T10:54:04.6144837Z","endTime":"0001-01-01T00:00:00Z","percentComplete":0.0,"properties":{"resourceName":"/subscriptions/00000000-0000-0000-0000-000000000000/resourceGroups/sdk-py-tests-rg/providers/Microsoft.NetApp/netAppAccounts/sdk-py-tests-acc-1/capacityPools/sdk-py-tests-pool-1/volumes/sdk-py-tests-vol-1"}}'}
    headers:
      access-control-expose-headers: [Request-Context]
      cache-control: [no-cache]
      content-length: ['560']
      content-type: [application/json; charset=utf-8]
      date: ['Tue, 26 Mar 2019 10:56:13 GMT']
=======
          azure-mgmt-netapp/0.4.0 Azure-SDK-For-Python]
      accept-language: [en-US]
    method: PATCH
    uri: https://management.azure.com/subscriptions/00000000-0000-0000-0000-000000000000/resourceGroups/sdk-net-tests-rg-eus2/providers/Microsoft.NetApp/netAppAccounts/sdk-py-tests-acc-1/capacityPools/sdk-py-tests-pool-1/volumes/sdk-py-tests-vol-1?api-version=2019-05-01
  response:
    body: {string: !!python/unicode '{"id":"/subscriptions/00000000-0000-0000-0000-000000000000/resourceGroups/sdk-net-tests-rg-eus2/providers/Microsoft.NetApp/netAppAccounts/sdk-py-tests-acc-1/capacityPools/sdk-py-tests-pool-1/volumes/sdk-py-tests-vol-1","name":"sdk-py-tests-acc-1/sdk-py-tests-pool-1/sdk-py-tests-vol-1","type":"Microsoft.NetApp/netAppAccounts/capacityPools/volumes","etag":"W/\"datetime''2019-05-07T20%3A57%3A17.4551128Z''\"","location":"eastus2","properties":{"provisioningState":"Succeeded","fileSystemId":"c283141d-6a9b-efe9-8a67-09cb569f0656","name":"sdk-py-tests-vol-1","serviceLevel":"Standard","creationToken":"sdk-py-tests-vol-1","ownerId":"79770fad-5164-11e9-9e4a-3a8c013b5748","usageThreshold":107374182400,"usedBytes":0,"snapshotPolicy":{"enabled":false},"exportPolicy":{"rules":[{"ruleIndex":1,"unixReadOnly":false,"unixReadWrite":true,"cifs":false,"nfsv3":true,"nfsv4":false,"allowedClients":"0.0.0.0/0"}]},"protocolTypes":["NFSv3"],"baremetalTenantId":"baremetalTenant_svm_79770fad516411e99e4a3a8c013b5748_b4906039","subnetId":"/subscriptions/00000000-0000-0000-0000-000000000000/resourceGroups/sdk-net-tests-rg-eus2/providers/Microsoft.Network/virtualNetworks/sdk-net-tests-rg-eus2-vnet/subnets/default","mountTargets":[{"provisioningState":"Succeeded","mountTargetId":"425d63ec-d8ec-e61e-f107-d3061249d3f0","fileSystemId":"c283141d-6a9b-efe9-8a67-09cb569f0656","startIp":"10.1.20.4","endIp":"10.1.20.4","gateway":"10.1.20.1","netmask":"255.255.255.240","ipAddress":"10.1.20.4"}]}}'}
    headers:
      access-control-expose-headers: [Request-Context]
      cache-control: [no-cache]
      content-length: ['1477']
      content-type: [application/json; charset=utf-8]
      date: ['Tue, 07 May 2019 20:57:16 GMT']
      etag: [W/"datetime'2019-05-07T20%3A57%3A17.4551128Z'"]
>>>>>>> b677c6ec
      expires: ['-1']
      pragma: [no-cache]
      request-context: ['appId=cid-v1:2c4cb680-0a1f-424d-bb8d-8e650ba68d53']
      server: [Microsoft-IIS/10.0]
      strict-transport-security: [max-age=31536000; includeSubDomains]
      transfer-encoding: [chunked]
      vary: [Accept-Encoding]
      x-content-type-options: [nosniff]
<<<<<<< HEAD
=======
      x-ms-ratelimit-remaining-subscription-writes: ['1199']
>>>>>>> b677c6ec
      x-powered-by: [ASP.NET]
    status: {code: 200, message: OK}
- request:
    body: null
    headers:
      Accept: [application/json]
      Accept-Encoding: ['gzip, deflate']
      Connection: [keep-alive]
      User-Agent: [python/2.7.10 (Darwin-16.7.0-x86_64-i386-64bit) msrest/0.6.3 msrest_azure/0.4.34
<<<<<<< HEAD
          azure-mgmt-netapp/0.3.0 Azure-SDK-For-Python]
    method: GET
    uri: https://management.azure.com/subscriptions/00000000-0000-0000-0000-000000000000/providers/Microsoft.NetApp/locations/westus2/operationResults/b733b0c1-2ba7-4e98-82e8-f47e5d5cd205?api-version=2017-08-15
=======
          azure-mgmt-netapp/0.4.0 Azure-SDK-For-Python]
      accept-language: [en-US]
    method: DELETE
    uri: https://management.azure.com/subscriptions/00000000-0000-0000-0000-000000000000/resourceGroups/sdk-net-tests-rg-eus2/providers/Microsoft.NetApp/netAppAccounts/sdk-py-tests-acc-1/capacityPools/sdk-py-tests-pool-1/volumes/sdk-py-tests-vol-1?api-version=2019-05-01
>>>>>>> b677c6ec
  response:
    body: {string: !!python/unicode '{"id":"/subscriptions/00000000-0000-0000-0000-000000000000/providers/Microsoft.NetApp/locations/westus2/operationResults/b733b0c1-2ba7-4e98-82e8-f47e5d5cd205","name":"b733b0c1-2ba7-4e98-82e8-f47e5d5cd205","status":"Succeeded","startTime":"2019-03-26T10:54:04.6144837Z","endTime":"2019-03-26T10:56:42.4884391Z","percentComplete":100.0,"properties":{"resourceName":"/subscriptions/00000000-0000-0000-0000-000000000000/resourceGroups/sdk-py-tests-rg/providers/Microsoft.NetApp/netAppAccounts/sdk-py-tests-acc-1/capacityPools/sdk-py-tests-pool-1/volumes/sdk-py-tests-vol-1"}}'}
    headers:
      access-control-expose-headers: [Request-Context]
<<<<<<< HEAD
      cache-control: [no-cache]
      content-length: ['571']
      content-type: [application/json; charset=utf-8]
      date: ['Tue, 26 Mar 2019 10:56:45 GMT']
      expires: ['-1']
=======
      azure-asyncoperation: ['https://management.azure.com/subscriptions/00000000-0000-0000-0000-000000000000/providers/Microsoft.NetApp/locations/eastus2/operationResults/59f6b56d-8a90-4ee9-8736-e0c0de3d7365?api-version=2019-05-01']
      cache-control: [no-cache]
      content-length: ['0']
      date: ['Tue, 07 May 2019 20:57:17 GMT']
      expires: ['-1']
      location: ['https://management.azure.com/subscriptions/00000000-0000-0000-0000-000000000000/providers/Microsoft.NetApp/locations/eastus2/operationResults/59f6b56d-8a90-4ee9-8736-e0c0de3d7365?api-version=2019-05-01&operationResultResponseType=Location']
>>>>>>> b677c6ec
      pragma: [no-cache]
      request-context: ['appId=cid-v1:2c4cb680-0a1f-424d-bb8d-8e650ba68d53']
      server: [Microsoft-IIS/10.0]
      strict-transport-security: [max-age=31536000; includeSubDomains]
      transfer-encoding: [chunked]
      vary: [Accept-Encoding]
      x-content-type-options: [nosniff]
<<<<<<< HEAD
=======
      x-ms-ratelimit-remaining-subscription-deletes: ['14999']
>>>>>>> b677c6ec
      x-powered-by: [ASP.NET]
    status: {code: 200, message: OK}
- request:
    body: null
    headers:
      Accept: [application/json]
      Accept-Encoding: ['gzip, deflate']
      Connection: [keep-alive]
      User-Agent: [python/2.7.10 (Darwin-16.7.0-x86_64-i386-64bit) msrest/0.6.3 msrest_azure/0.4.34
<<<<<<< HEAD
          azure-mgmt-netapp/0.3.0 Azure-SDK-For-Python]
    method: GET
    uri: https://management.azure.com/subscriptions/00000000-0000-0000-0000-000000000000/resourceGroups/sdk-py-tests-rg/providers/Microsoft.NetApp/netAppAccounts/sdk-py-tests-acc-1/capacityPools/sdk-py-tests-pool-1/volumes/sdk-py-tests-vol-1?api-version=2017-08-15
  response:
    body: {string: !!python/unicode '{"id":"/subscriptions/00000000-0000-0000-0000-000000000000/resourceGroups/sdk-py-tests-rg/providers/Microsoft.NetApp/netAppAccounts/sdk-py-tests-acc-1/capacityPools/sdk-py-tests-pool-1/volumes/sdk-py-tests-vol-1","name":"sdk-py-tests-acc-1/sdk-py-tests-pool-1/sdk-py-tests-vol-1","type":"Microsoft.NetApp/netAppAccounts/capacityPools/volumes","etag":"W/\"datetime''2019-03-26T10%3A56%3A42.5222486Z''\"","location":"westus2","properties":{"provisioningState":"Succeeded","fileSystemId":"4a81d5d1-1fe5-53d9-7df5-9cf441ef47eb","serviceLevel":"Premium","creationToken":"sdk-py-tests-vol-1","ownerId":"38ab86f1-9d30-413b-8fc0-d31ad85fa6a1","usageThreshold":107374182400,"usedBytes":0,"snapshotPolicy":{"enabled":false},"exportPolicy":{"rules":[{"ruleIndex":1,"unixReadOnly":false,"unixReadWrite":true,"cifs":false,"nfsv3":true,"nfsv4":false,"allowedClients":"0.0.0.0/0"}]},"protocolTypes":["NFSv3"],"baremetalTenantId":"baremetalTenant_svm_38ab86f19d30413b8fc0d31ad85fa6a1_1b01af3f","subnetId":"/subscriptions/00000000-0000-0000-0000-000000000000/resourceGroups/sdk-py-tests-rg/providers/Microsoft.Network/virtualNetworks/sdk-py-tests-rg-vnet/subnets/default","mountTargets":[{"provisioningState":"Succeeded","mountTargetId":"0f626682-a173-1c91-43d3-b444b2d99eb8","fileSystemId":"4a81d5d1-1fe5-53d9-7df5-9cf441ef47eb","startIp":"10.0.1.5","endIp":"10.0.1.5","gateway":"10.0.1.1","netmask":"255.255.255.240","ipAddress":"10.0.1.5"}]}}'}
    headers:
      access-control-expose-headers: [Request-Context]
      cache-control: [no-cache]
      content-length: ['1426']
      content-type: [application/json; charset=utf-8]
      date: ['Tue, 26 Mar 2019 10:56:47 GMT']
      etag: [W/"datetime'2019-03-26T10%3A56%3A42.5222486Z'"]
=======
          azure-mgmt-netapp/0.4.0 Azure-SDK-For-Python]
    method: GET
    uri: https://management.azure.com/subscriptions/00000000-0000-0000-0000-000000000000/providers/Microsoft.NetApp/locations/eastus2/operationResults/59f6b56d-8a90-4ee9-8736-e0c0de3d7365?api-version=2019-05-01
  response:
    body: {string: !!python/unicode '{"id":"/subscriptions/00000000-0000-0000-0000-000000000000/providers/Microsoft.NetApp/locations/eastus2/operationResults/59f6b56d-8a90-4ee9-8736-e0c0de3d7365","name":"59f6b56d-8a90-4ee9-8736-e0c0de3d7365","status":"Deleting","startTime":"2019-05-07T20:57:18.5156781Z","endTime":"0001-01-01T00:00:00Z","percentComplete":0.0,"properties":{"resourceName":"/subscriptions/00000000-0000-0000-0000-000000000000/resourceGroups/sdk-net-tests-rg-eus2/providers/Microsoft.NetApp/netAppAccounts/sdk-py-tests-acc-1/capacityPools/sdk-py-tests-pool-1/volumes/sdk-py-tests-vol-1"}}'}
    headers:
      access-control-expose-headers: [Request-Context]
      cache-control: [no-cache]
      content-length: ['566']
      content-type: [application/json; charset=utf-8]
      date: ['Tue, 07 May 2019 20:57:49 GMT']
>>>>>>> b677c6ec
      expires: ['-1']
      pragma: [no-cache]
      request-context: ['appId=cid-v1:2c4cb680-0a1f-424d-bb8d-8e650ba68d53']
      server: [Microsoft-IIS/10.0]
      strict-transport-security: [max-age=31536000; includeSubDomains]
      transfer-encoding: [chunked]
      vary: [Accept-Encoding]
      x-content-type-options: [nosniff]
      x-powered-by: [ASP.NET]
    status: {code: 200, message: OK}
- request:
    body: !!python/unicode '{"properties": {"usageThreshold": 107374182400, "serviceLevel":
      "Standard"}}'
    headers:
      Accept: [application/json]
      Accept-Encoding: ['gzip, deflate']
      Connection: [keep-alive]
      Content-Length: ['76']
      Content-Type: [application/json; charset=utf-8]
      User-Agent: [python/2.7.10 (Darwin-16.7.0-x86_64-i386-64bit) msrest/0.6.3 msrest_azure/0.4.34
          azure-mgmt-netapp/0.3.0 Azure-SDK-For-Python]
      accept-language: [en-US]
    method: PATCH
    uri: https://management.azure.com/subscriptions/00000000-0000-0000-0000-000000000000/resourceGroups/sdk-py-tests-rg/providers/Microsoft.NetApp/netAppAccounts/sdk-py-tests-acc-1/capacityPools/sdk-py-tests-pool-1/volumes/sdk-py-tests-vol-1?api-version=2017-08-15
  response:
    body: {string: !!python/unicode '{"id":"/subscriptions/00000000-0000-0000-0000-000000000000/resourceGroups/sdk-py-tests-rg/providers/Microsoft.NetApp/netAppAccounts/sdk-py-tests-acc-1/capacityPools/sdk-py-tests-pool-1/volumes/sdk-py-tests-vol-1","name":"sdk-py-tests-acc-1/sdk-py-tests-pool-1/sdk-py-tests-vol-1","type":"Microsoft.NetApp/netAppAccounts/capacityPools/volumes","etag":"W/\"datetime''2019-03-26T10%3A56%3A52.8896351Z''\"","location":"westus2","properties":{"provisioningState":"Succeeded","fileSystemId":"4a81d5d1-1fe5-53d9-7df5-9cf441ef47eb","serviceLevel":"Standard","creationToken":"sdk-py-tests-vol-1","ownerId":"38ab86f1-9d30-413b-8fc0-d31ad85fa6a1","usageThreshold":107374182400,"usedBytes":0,"snapshotPolicy":{"enabled":false},"exportPolicy":{"rules":[{"ruleIndex":1,"unixReadOnly":false,"unixReadWrite":true,"cifs":false,"nfsv3":true,"nfsv4":false,"allowedClients":"0.0.0.0/0"}]},"protocolTypes":["NFSv3"],"baremetalTenantId":"baremetalTenant_svm_38ab86f19d30413b8fc0d31ad85fa6a1_1b01af3f","subnetId":"/subscriptions/00000000-0000-0000-0000-000000000000/resourceGroups/sdk-py-tests-rg/providers/Microsoft.Network/virtualNetworks/sdk-py-tests-rg-vnet/subnets/default","mountTargets":[{"provisioningState":"Succeeded","mountTargetId":"0f626682-a173-1c91-43d3-b444b2d99eb8","fileSystemId":"4a81d5d1-1fe5-53d9-7df5-9cf441ef47eb","startIp":"10.0.1.5","endIp":"10.0.1.5","gateway":"10.0.1.1","netmask":"255.255.255.240","ipAddress":"10.0.1.5"}]}}'}
    headers:
      access-control-expose-headers: [Request-Context]
      cache-control: [no-cache]
      content-length: ['1427']
      content-type: [application/json; charset=utf-8]
      date: ['Tue, 26 Mar 2019 10:56:52 GMT']
      etag: [W/"datetime'2019-03-26T10%3A56%3A52.8896351Z'"]
      expires: ['-1']
      pragma: [no-cache]
      request-context: ['appId=cid-v1:2c4cb680-0a1f-424d-bb8d-8e650ba68d53']
      server: [Microsoft-IIS/10.0]
      strict-transport-security: [max-age=31536000; includeSubDomains]
      transfer-encoding: [chunked]
      vary: [Accept-Encoding]
      x-content-type-options: [nosniff]
      x-ms-ratelimit-remaining-subscription-writes: ['1197']
      x-powered-by: [ASP.NET]
    status: {code: 200, message: OK}
- request:
    body: null
    headers:
      Accept: [application/json]
      Accept-Encoding: ['gzip, deflate']
      Connection: [keep-alive]
      Content-Length: ['0']
      User-Agent: [python/2.7.10 (Darwin-16.7.0-x86_64-i386-64bit) msrest/0.6.3 msrest_azure/0.4.34
          azure-mgmt-netapp/0.3.0 Azure-SDK-For-Python]
      accept-language: [en-US]
    method: DELETE
    uri: https://management.azure.com/subscriptions/00000000-0000-0000-0000-000000000000/resourceGroups/sdk-py-tests-rg/providers/Microsoft.NetApp/netAppAccounts/sdk-py-tests-acc-1/capacityPools/sdk-py-tests-pool-1/volumes/sdk-py-tests-vol-1?api-version=2017-08-15
  response:
    body: {string: !!python/unicode ''}
    headers:
      access-control-expose-headers: [Request-Context]
      azure-asyncoperation: ['https://management.azure.com/subscriptions/00000000-0000-0000-0000-000000000000/providers/Microsoft.NetApp/locations/westus2/operationResults/e273ebb0-4b1c-4567-8d27-8b9e4b40ac96?api-version=2017-08-15']
      cache-control: [no-cache]
      content-length: ['0']
      date: ['Tue, 26 Mar 2019 10:56:53 GMT']
      expires: ['-1']
      location: ['https://management.azure.com/subscriptions/00000000-0000-0000-0000-000000000000/providers/Microsoft.NetApp/locations/westus2/operationResults/e273ebb0-4b1c-4567-8d27-8b9e4b40ac96?api-version=2017-08-15&operationResultResponseType=Location']
      pragma: [no-cache]
      request-context: ['appId=cid-v1:2c4cb680-0a1f-424d-bb8d-8e650ba68d53']
      server: [Microsoft-IIS/10.0]
      strict-transport-security: [max-age=31536000; includeSubDomains]
      x-content-type-options: [nosniff]
      x-ms-ratelimit-remaining-subscription-deletes: ['14998']
      x-powered-by: [ASP.NET]
    status: {code: 202, message: Accepted}
- request:
    body: null
    headers:
      Accept: [application/json]
      Accept-Encoding: ['gzip, deflate']
      Connection: [keep-alive]
      User-Agent: [python/2.7.10 (Darwin-16.7.0-x86_64-i386-64bit) msrest/0.6.3 msrest_azure/0.4.34
<<<<<<< HEAD
          azure-mgmt-netapp/0.3.0 Azure-SDK-For-Python]
    method: GET
    uri: https://management.azure.com/subscriptions/00000000-0000-0000-0000-000000000000/providers/Microsoft.NetApp/locations/westus2/operationResults/e273ebb0-4b1c-4567-8d27-8b9e4b40ac96?api-version=2017-08-15
  response:
    body: {string: !!python/unicode '{"id":"/subscriptions/00000000-0000-0000-0000-000000000000/providers/Microsoft.NetApp/locations/westus2/operationResults/e273ebb0-4b1c-4567-8d27-8b9e4b40ac96","name":"e273ebb0-4b1c-4567-8d27-8b9e4b40ac96","status":"Deleting","startTime":"2019-03-26T10:56:53.9033741Z","endTime":"0001-01-01T00:00:00Z","percentComplete":0.0,"properties":{"resourceName":"/subscriptions/00000000-0000-0000-0000-000000000000/resourceGroups/sdk-py-tests-rg/providers/Microsoft.NetApp/netAppAccounts/sdk-py-tests-acc-1/capacityPools/sdk-py-tests-pool-1/volumes/sdk-py-tests-vol-1"}}'}
=======
          azure-mgmt-netapp/0.4.0 Azure-SDK-For-Python]
    method: GET
    uri: https://management.azure.com/subscriptions/00000000-0000-0000-0000-000000000000/providers/Microsoft.NetApp/locations/eastus2/operationResults/59f6b56d-8a90-4ee9-8736-e0c0de3d7365?api-version=2019-05-01
  response:
    body: {string: !!python/unicode '{"id":"/subscriptions/00000000-0000-0000-0000-000000000000/providers/Microsoft.NetApp/locations/eastus2/operationResults/59f6b56d-8a90-4ee9-8736-e0c0de3d7365","name":"59f6b56d-8a90-4ee9-8736-e0c0de3d7365","status":"Deleting","startTime":"2019-05-07T20:57:18.5156781Z","endTime":"0001-01-01T00:00:00Z","percentComplete":0.0,"properties":{"resourceName":"/subscriptions/00000000-0000-0000-0000-000000000000/resourceGroups/sdk-net-tests-rg-eus2/providers/Microsoft.NetApp/netAppAccounts/sdk-py-tests-acc-1/capacityPools/sdk-py-tests-pool-1/volumes/sdk-py-tests-vol-1"}}'}
>>>>>>> b677c6ec
    headers:
      access-control-expose-headers: [Request-Context]
      cache-control: [no-cache]
      content-length: ['566']
      content-type: [application/json; charset=utf-8]
<<<<<<< HEAD
      date: ['Tue, 26 Mar 2019 10:57:25 GMT']
=======
      date: ['Tue, 07 May 2019 20:58:20 GMT']
>>>>>>> b677c6ec
      expires: ['-1']
      pragma: [no-cache]
      request-context: ['appId=cid-v1:2c4cb680-0a1f-424d-bb8d-8e650ba68d53']
      server: [Microsoft-IIS/10.0]
      strict-transport-security: [max-age=31536000; includeSubDomains]
      transfer-encoding: [chunked]
      vary: [Accept-Encoding]
      x-content-type-options: [nosniff]
      x-powered-by: [ASP.NET]
    status: {code: 200, message: OK}
- request:
    body: null
    headers:
      Accept: [application/json]
      Accept-Encoding: ['gzip, deflate']
      Connection: [keep-alive]
      User-Agent: [python/2.7.10 (Darwin-16.7.0-x86_64-i386-64bit) msrest/0.6.3 msrest_azure/0.4.34
<<<<<<< HEAD
          azure-mgmt-netapp/0.3.0 Azure-SDK-For-Python]
    method: GET
    uri: https://management.azure.com/subscriptions/00000000-0000-0000-0000-000000000000/providers/Microsoft.NetApp/locations/westus2/operationResults/e273ebb0-4b1c-4567-8d27-8b9e4b40ac96?api-version=2017-08-15
  response:
    body: {string: !!python/unicode '{"id":"/subscriptions/00000000-0000-0000-0000-000000000000/providers/Microsoft.NetApp/locations/westus2/operationResults/e273ebb0-4b1c-4567-8d27-8b9e4b40ac96","name":"e273ebb0-4b1c-4567-8d27-8b9e4b40ac96","status":"Succeeded","startTime":"2019-03-26T10:56:53.9033741Z","endTime":"2019-03-26T10:57:50.9525505Z","percentComplete":100.0,"properties":{"resourceName":"/subscriptions/00000000-0000-0000-0000-000000000000/resourceGroups/sdk-py-tests-rg/providers/Microsoft.NetApp/netAppAccounts/sdk-py-tests-acc-1/capacityPools/sdk-py-tests-pool-1/volumes/sdk-py-tests-vol-1"}}'}
=======
          azure-mgmt-netapp/0.4.0 Azure-SDK-For-Python]
    method: GET
    uri: https://management.azure.com/subscriptions/00000000-0000-0000-0000-000000000000/providers/Microsoft.NetApp/locations/eastus2/operationResults/59f6b56d-8a90-4ee9-8736-e0c0de3d7365?api-version=2019-05-01
  response:
    body: {string: !!python/unicode '{"id":"/subscriptions/00000000-0000-0000-0000-000000000000/providers/Microsoft.NetApp/locations/eastus2/operationResults/59f6b56d-8a90-4ee9-8736-e0c0de3d7365","name":"59f6b56d-8a90-4ee9-8736-e0c0de3d7365","status":"Succeeded","startTime":"2019-05-07T20:57:18.5156781Z","endTime":"2019-05-07T20:58:23.4445808Z","percentComplete":100.0,"properties":{"resourceName":"/subscriptions/00000000-0000-0000-0000-000000000000/resourceGroups/sdk-net-tests-rg-eus2/providers/Microsoft.NetApp/netAppAccounts/sdk-py-tests-acc-1/capacityPools/sdk-py-tests-pool-1/volumes/sdk-py-tests-vol-1"}}'}
>>>>>>> b677c6ec
    headers:
      access-control-expose-headers: [Request-Context]
      cache-control: [no-cache]
      content-length: ['577']
      content-type: [application/json; charset=utf-8]
<<<<<<< HEAD
      date: ['Tue, 26 Mar 2019 10:57:58 GMT']
=======
      date: ['Tue, 07 May 2019 20:58:51 GMT']
>>>>>>> b677c6ec
      expires: ['-1']
      pragma: [no-cache]
      request-context: ['appId=cid-v1:2c4cb680-0a1f-424d-bb8d-8e650ba68d53']
      server: [Microsoft-IIS/10.0]
      strict-transport-security: [max-age=31536000; includeSubDomains]
      transfer-encoding: [chunked]
      vary: [Accept-Encoding]
      x-content-type-options: [nosniff]
      x-powered-by: [ASP.NET]
    status: {code: 200, message: OK}
- request:
    body: null
    headers:
      Accept: [application/json]
      Accept-Encoding: ['gzip, deflate']
      Connection: [keep-alive]
      User-Agent: [python/2.7.10 (Darwin-16.7.0-x86_64-i386-64bit) msrest/0.6.3 msrest_azure/0.4.34
<<<<<<< HEAD
          azure-mgmt-netapp/0.3.0 Azure-SDK-For-Python]
=======
          azure-mgmt-netapp/0.4.0 Azure-SDK-For-Python]
>>>>>>> b677c6ec
      accept-language: [en-US]
    method: GET
    uri: https://management.azure.com/subscriptions/00000000-0000-0000-0000-000000000000/resourceGroups/sdk-net-tests-rg-eus2/providers/Microsoft.NetApp/netAppAccounts/sdk-py-tests-acc-1/capacityPools/sdk-py-tests-pool-1/volumes/sdk-py-tests-vol-1?api-version=2019-05-01
  response:
    body: {string: !!python/unicode '{"error":{"code":"ResourceNotFound","message":"The
        Resource ''Microsoft.NetApp/netAppAccounts/sdk-py-tests-acc-1/capacityPools/sdk-py-tests-pool-1/volumes/sdk-py-tests-vol-1''
        under resource group ''sdk-net-tests-rg-eus2'' was not found."}}'}
    headers:
      cache-control: [no-cache]
      content-length: ['236']
      content-type: [application/json; charset=utf-8]
<<<<<<< HEAD
      date: ['Tue, 26 Mar 2019 10:58:04 GMT']
=======
      date: ['Tue, 07 May 2019 20:58:57 GMT']
>>>>>>> b677c6ec
      expires: ['-1']
      pragma: [no-cache]
      strict-transport-security: [max-age=31536000; includeSubDomains]
      x-content-type-options: [nosniff]
      x-ms-failure-cause: [gateway]
    status: {code: 404, message: Not Found}
- request:
    body: null
    headers:
      Accept: [application/json]
      Accept-Encoding: ['gzip, deflate']
      Connection: [keep-alive]
      Content-Length: ['0']
      User-Agent: [python/2.7.10 (Darwin-16.7.0-x86_64-i386-64bit) msrest/0.6.3 msrest_azure/0.4.34
<<<<<<< HEAD
          azure-mgmt-netapp/0.3.0 Azure-SDK-For-Python]
=======
          azure-mgmt-netapp/0.4.0 Azure-SDK-For-Python]
>>>>>>> b677c6ec
      accept-language: [en-US]
    method: DELETE
    uri: https://management.azure.com/subscriptions/00000000-0000-0000-0000-000000000000/resourceGroups/sdk-net-tests-rg-eus2/providers/Microsoft.NetApp/netAppAccounts/sdk-py-tests-acc-1/capacityPools/sdk-py-tests-pool-1?api-version=2019-05-01
  response:
    body: {string: !!python/unicode ''}
    headers:
      access-control-expose-headers: [Request-Context]
<<<<<<< HEAD
      azure-asyncoperation: ['https://management.azure.com/subscriptions/00000000-0000-0000-0000-000000000000/providers/Microsoft.NetApp/locations/westus2/operationResults/ed32221c-109e-4f8b-8688-c8264dd8e6e2?api-version=2017-08-15']
      cache-control: [no-cache]
      content-length: ['0']
      date: ['Tue, 26 Mar 2019 10:58:07 GMT']
      expires: ['-1']
      location: ['https://management.azure.com/subscriptions/00000000-0000-0000-0000-000000000000/providers/Microsoft.NetApp/locations/westus2/operationResults/ed32221c-109e-4f8b-8688-c8264dd8e6e2?api-version=2017-08-15&operationResultResponseType=Location']
=======
      azure-asyncoperation: ['https://management.azure.com/subscriptions/00000000-0000-0000-0000-000000000000/providers/Microsoft.NetApp/locations/eastus2/operationResults/30f488f4-67bd-4c91-ab18-1372e8dc8656?api-version=2019-05-01']
      cache-control: [no-cache]
      content-length: ['0']
      date: ['Tue, 07 May 2019 20:58:58 GMT']
      expires: ['-1']
      location: ['https://management.azure.com/subscriptions/00000000-0000-0000-0000-000000000000/providers/Microsoft.NetApp/locations/eastus2/operationResults/30f488f4-67bd-4c91-ab18-1372e8dc8656?api-version=2019-05-01&operationResultResponseType=Location']
>>>>>>> b677c6ec
      pragma: [no-cache]
      request-context: ['appId=cid-v1:2c4cb680-0a1f-424d-bb8d-8e650ba68d53']
      server: [Microsoft-IIS/10.0]
      strict-transport-security: [max-age=31536000; includeSubDomains]
      x-content-type-options: [nosniff]
      x-ms-ratelimit-remaining-subscription-deletes: ['14999']
      x-powered-by: [ASP.NET]
    status: {code: 202, message: Accepted}
- request:
    body: null
    headers:
      Accept: [application/json]
      Accept-Encoding: ['gzip, deflate']
      Connection: [keep-alive]
      User-Agent: [python/2.7.10 (Darwin-16.7.0-x86_64-i386-64bit) msrest/0.6.3 msrest_azure/0.4.34
<<<<<<< HEAD
          azure-mgmt-netapp/0.3.0 Azure-SDK-For-Python]
    method: GET
    uri: https://management.azure.com/subscriptions/00000000-0000-0000-0000-000000000000/providers/Microsoft.NetApp/locations/westus2/operationResults/ed32221c-109e-4f8b-8688-c8264dd8e6e2?api-version=2017-08-15
  response:
    body: {string: !!python/unicode '{"id":"/subscriptions/00000000-0000-0000-0000-000000000000/providers/Microsoft.NetApp/locations/westus2/operationResults/ed32221c-109e-4f8b-8688-c8264dd8e6e2","name":"ed32221c-109e-4f8b-8688-c8264dd8e6e2","status":"Succeeded","startTime":"2019-03-26T10:58:07.6456034Z","endTime":"2019-03-26T10:58:10.874598Z","percentComplete":100.0,"properties":{"resourceName":"/subscriptions/00000000-0000-0000-0000-000000000000/resourceGroups/sdk-py-tests-rg/providers/Microsoft.NetApp/netAppAccounts/sdk-py-tests-acc-1/capacityPools/sdk-py-tests-pool-1"}}'}
    headers:
      access-control-expose-headers: [Request-Context]
      cache-control: [no-cache]
      content-length: ['543']
      content-type: [application/json; charset=utf-8]
      date: ['Tue, 26 Mar 2019 10:58:40 GMT']
=======
          azure-mgmt-netapp/0.4.0 Azure-SDK-For-Python]
    method: GET
    uri: https://management.azure.com/subscriptions/00000000-0000-0000-0000-000000000000/providers/Microsoft.NetApp/locations/eastus2/operationResults/30f488f4-67bd-4c91-ab18-1372e8dc8656?api-version=2019-05-01
  response:
    body: {string: !!python/unicode '{"id":"/subscriptions/00000000-0000-0000-0000-000000000000/providers/Microsoft.NetApp/locations/eastus2/operationResults/30f488f4-67bd-4c91-ab18-1372e8dc8656","name":"30f488f4-67bd-4c91-ab18-1372e8dc8656","status":"Succeeded","startTime":"2019-05-07T20:58:58.4458952Z","endTime":"2019-05-07T20:58:58.7347715Z","percentComplete":100.0,"properties":{"resourceName":"/subscriptions/00000000-0000-0000-0000-000000000000/resourceGroups/sdk-net-tests-rg-eus2/providers/Microsoft.NetApp/netAppAccounts/sdk-py-tests-acc-1/capacityPools/sdk-py-tests-pool-1"}}'}
    headers:
      access-control-expose-headers: [Request-Context]
      cache-control: [no-cache]
      content-length: ['550']
      content-type: [application/json; charset=utf-8]
      date: ['Tue, 07 May 2019 20:59:29 GMT']
>>>>>>> b677c6ec
      expires: ['-1']
      pragma: [no-cache]
      request-context: ['appId=cid-v1:2c4cb680-0a1f-424d-bb8d-8e650ba68d53']
      server: [Microsoft-IIS/10.0]
      strict-transport-security: [max-age=31536000; includeSubDomains]
      transfer-encoding: [chunked]
      vary: [Accept-Encoding]
      x-content-type-options: [nosniff]
      x-powered-by: [ASP.NET]
    status: {code: 200, message: OK}
- request:
    body: null
    headers:
      Accept: [application/json]
      Accept-Encoding: ['gzip, deflate']
      Connection: [keep-alive]
      User-Agent: [python/2.7.10 (Darwin-16.7.0-x86_64-i386-64bit) msrest/0.6.3 msrest_azure/0.4.34
<<<<<<< HEAD
          azure-mgmt-netapp/0.3.0 Azure-SDK-For-Python]
=======
          azure-mgmt-netapp/0.4.0 Azure-SDK-For-Python]
>>>>>>> b677c6ec
      accept-language: [en-US]
    method: GET
    uri: https://management.azure.com/subscriptions/00000000-0000-0000-0000-000000000000/resourceGroups/sdk-net-tests-rg-eus2/providers/Microsoft.NetApp/netAppAccounts/sdk-py-tests-acc-1/capacityPools/sdk-py-tests-pool-1?api-version=2019-05-01
  response:
    body: {string: !!python/unicode '{"error":{"code":"ResourceNotFound","message":"The
        Resource ''Microsoft.NetApp/netAppAccounts/sdk-py-tests-acc-1/capacityPools/sdk-py-tests-pool-1''
        under resource group ''sdk-net-tests-rg-eus2'' was not found."}}'}
    headers:
      cache-control: [no-cache]
      content-length: ['209']
      content-type: [application/json; charset=utf-8]
<<<<<<< HEAD
      date: ['Tue, 26 Mar 2019 10:58:46 GMT']
=======
      date: ['Tue, 07 May 2019 20:59:34 GMT']
>>>>>>> b677c6ec
      expires: ['-1']
      pragma: [no-cache]
      strict-transport-security: [max-age=31536000; includeSubDomains]
      x-content-type-options: [nosniff]
      x-ms-failure-cause: [gateway]
    status: {code: 404, message: Not Found}
- request:
    body: null
    headers:
      Accept: [application/json]
      Accept-Encoding: ['gzip, deflate']
      Connection: [keep-alive]
      Content-Length: ['0']
      User-Agent: [python/2.7.10 (Darwin-16.7.0-x86_64-i386-64bit) msrest/0.6.3 msrest_azure/0.4.34
<<<<<<< HEAD
          azure-mgmt-netapp/0.3.0 Azure-SDK-For-Python]
=======
          azure-mgmt-netapp/0.4.0 Azure-SDK-For-Python]
>>>>>>> b677c6ec
      accept-language: [en-US]
    method: DELETE
    uri: https://management.azure.com/subscriptions/00000000-0000-0000-0000-000000000000/resourceGroups/sdk-net-tests-rg-eus2/providers/Microsoft.NetApp/netAppAccounts/sdk-py-tests-acc-1?api-version=2019-05-01
  response:
    body: {string: !!python/unicode ''}
    headers:
      access-control-expose-headers: [Request-Context]
<<<<<<< HEAD
      azure-asyncoperation: ['https://management.azure.com/subscriptions/00000000-0000-0000-0000-000000000000/providers/Microsoft.NetApp/locations/westus2/operationResults/21984151-ef90-4a29-9ea5-800c89ff6c08?api-version=2017-08-15']
      cache-control: [no-cache]
      content-length: ['0']
      date: ['Tue, 26 Mar 2019 10:58:49 GMT']
      expires: ['-1']
      location: ['https://management.azure.com/subscriptions/00000000-0000-0000-0000-000000000000/providers/Microsoft.NetApp/locations/westus2/operationResults/21984151-ef90-4a29-9ea5-800c89ff6c08?api-version=2017-08-15&operationResultResponseType=Location']
=======
      azure-asyncoperation: ['https://management.azure.com/subscriptions/00000000-0000-0000-0000-000000000000/providers/Microsoft.NetApp/locations/eastus2/operationResults/915d261a-0416-4f32-9358-4905b4c61508?api-version=2019-05-01']
      cache-control: [no-cache]
      content-length: ['0']
      date: ['Tue, 07 May 2019 20:59:36 GMT']
      expires: ['-1']
      location: ['https://management.azure.com/subscriptions/00000000-0000-0000-0000-000000000000/providers/Microsoft.NetApp/locations/eastus2/operationResults/915d261a-0416-4f32-9358-4905b4c61508?api-version=2019-05-01&operationResultResponseType=Location']
>>>>>>> b677c6ec
      pragma: [no-cache]
      request-context: ['appId=cid-v1:2c4cb680-0a1f-424d-bb8d-8e650ba68d53']
      server: [Microsoft-IIS/10.0]
      strict-transport-security: [max-age=31536000; includeSubDomains]
      x-content-type-options: [nosniff]
<<<<<<< HEAD
      x-ms-ratelimit-remaining-subscription-deletes: ['14998']
=======
      x-ms-ratelimit-remaining-subscription-deletes: ['14999']
>>>>>>> b677c6ec
      x-powered-by: [ASP.NET]
    status: {code: 202, message: Accepted}
- request:
    body: null
    headers:
      Accept: [application/json]
      Accept-Encoding: ['gzip, deflate']
      Connection: [keep-alive]
      User-Agent: [python/2.7.10 (Darwin-16.7.0-x86_64-i386-64bit) msrest/0.6.3 msrest_azure/0.4.34
<<<<<<< HEAD
          azure-mgmt-netapp/0.3.0 Azure-SDK-For-Python]
    method: GET
    uri: https://management.azure.com/subscriptions/00000000-0000-0000-0000-000000000000/providers/Microsoft.NetApp/locations/westus2/operationResults/21984151-ef90-4a29-9ea5-800c89ff6c08?api-version=2017-08-15
  response:
    body: {string: !!python/unicode '{"id":"/subscriptions/00000000-0000-0000-0000-000000000000/providers/Microsoft.NetApp/locations/westus2/operationResults/21984151-ef90-4a29-9ea5-800c89ff6c08","name":"21984151-ef90-4a29-9ea5-800c89ff6c08","status":"Succeeded","startTime":"2019-03-26T10:58:49.5026365Z","endTime":"2019-03-26T10:58:49.5807817Z","percentComplete":100.0,"properties":{"resourceName":"/subscriptions/00000000-0000-0000-0000-000000000000/resourceGroups/sdk-py-tests-rg/providers/Microsoft.NetApp/netAppAccounts/sdk-py-tests-acc-1"}}'}
=======
          azure-mgmt-netapp/0.4.0 Azure-SDK-For-Python]
    method: GET
    uri: https://management.azure.com/subscriptions/00000000-0000-0000-0000-000000000000/providers/Microsoft.NetApp/locations/eastus2/operationResults/915d261a-0416-4f32-9358-4905b4c61508?api-version=2019-05-01
  response:
    body: {string: !!python/unicode '{"id":"/subscriptions/00000000-0000-0000-0000-000000000000/providers/Microsoft.NetApp/locations/eastus2/operationResults/915d261a-0416-4f32-9358-4905b4c61508","name":"915d261a-0416-4f32-9358-4905b4c61508","status":"Succeeded","startTime":"2019-05-07T20:59:36.5230248Z","endTime":"2019-05-07T20:59:36.6950952Z","percentComplete":100.0,"properties":{"resourceName":"/subscriptions/00000000-0000-0000-0000-000000000000/resourceGroups/sdk-net-tests-rg-eus2/providers/Microsoft.NetApp/netAppAccounts/sdk-py-tests-acc-1"}}'}
>>>>>>> b677c6ec
    headers:
      access-control-expose-headers: [Request-Context]
      cache-control: [no-cache]
      content-length: ['516']
      content-type: [application/json; charset=utf-8]
<<<<<<< HEAD
      date: ['Tue, 26 Mar 2019 10:59:21 GMT']
=======
      date: ['Tue, 07 May 2019 21:00:07 GMT']
>>>>>>> b677c6ec
      expires: ['-1']
      pragma: [no-cache]
      request-context: ['appId=cid-v1:2c4cb680-0a1f-424d-bb8d-8e650ba68d53']
      server: [Microsoft-IIS/10.0]
      strict-transport-security: [max-age=31536000; includeSubDomains]
      transfer-encoding: [chunked]
      vary: [Accept-Encoding]
      x-content-type-options: [nosniff]
      x-powered-by: [ASP.NET]
    status: {code: 200, message: OK}
- request:
    body: null
    headers:
      Accept: [application/json]
      Accept-Encoding: ['gzip, deflate']
      Connection: [keep-alive]
      User-Agent: [python/2.7.10 (Darwin-16.7.0-x86_64-i386-64bit) msrest/0.6.3 msrest_azure/0.4.34
<<<<<<< HEAD
          azure-mgmt-netapp/0.3.0 Azure-SDK-For-Python]
=======
          azure-mgmt-netapp/0.4.0 Azure-SDK-For-Python]
>>>>>>> b677c6ec
      accept-language: [en-US]
    method: GET
    uri: https://management.azure.com/subscriptions/00000000-0000-0000-0000-000000000000/resourceGroups/sdk-net-tests-rg-eus2/providers/Microsoft.NetApp/netAppAccounts/sdk-py-tests-acc-1?api-version=2019-05-01
  response:
    body: {string: !!python/unicode '{"error":{"code":"ResourceNotFound","message":"The
        Resource ''Microsoft.NetApp/netAppAccounts/sdk-py-tests-acc-1'' under resource
        group ''sdk-net-tests-rg-eus2'' was not found."}}'}
    headers:
      cache-control: [no-cache]
      content-length: ['175']
      content-type: [application/json; charset=utf-8]
<<<<<<< HEAD
      date: ['Tue, 26 Mar 2019 10:59:25 GMT']
=======
      date: ['Tue, 07 May 2019 21:00:09 GMT']
>>>>>>> b677c6ec
      expires: ['-1']
      pragma: [no-cache]
      strict-transport-security: [max-age=31536000; includeSubDomains]
      x-content-type-options: [nosniff]
      x-ms-failure-cause: [gateway]
    status: {code: 404, message: Not Found}
version: 1<|MERGE_RESOLUTION|>--- conflicted
+++ resolved
@@ -8,26 +8,11 @@
       Content-Length: ['23']
       Content-Type: [application/json; charset=utf-8]
       User-Agent: [python/2.7.10 (Darwin-16.7.0-x86_64-i386-64bit) msrest/0.6.3 msrest_azure/0.4.34
-<<<<<<< HEAD
-          azure-mgmt-netapp/0.3.0 Azure-SDK-For-Python]
-=======
-          azure-mgmt-netapp/0.4.0 Azure-SDK-For-Python]
->>>>>>> b677c6ec
+          azure-mgmt-netapp/0.4.0 Azure-SDK-For-Python]
       accept-language: [en-US]
     method: PUT
     uri: https://management.azure.com/subscriptions/00000000-0000-0000-0000-000000000000/resourceGroups/sdk-net-tests-rg-eus2/providers/Microsoft.NetApp/netAppAccounts/sdk-py-tests-acc-1?api-version=2019-05-01
   response:
-<<<<<<< HEAD
-    body: {string: !!python/unicode '{"id":"/subscriptions/00000000-0000-0000-0000-000000000000/resourceGroups/sdk-py-tests-rg/providers/Microsoft.NetApp/netAppAccounts/sdk-py-tests-acc-1","name":"sdk-py-tests-acc-1","type":"Microsoft.NetApp/netAppAccounts","etag":"W/\"datetime''2019-03-26T10%3A52%3A36.0641308Z''\"","location":"westus2","properties":{"provisioningState":"Creating","name":"sdk-py-tests-acc-1"}}'}
-    headers:
-      access-control-expose-headers: [Request-Context]
-      azure-asyncoperation: ['https://management.azure.com/subscriptions/00000000-0000-0000-0000-000000000000/providers/Microsoft.NetApp/locations/westus2/operationResults/2c690877-d7bc-49cb-9444-d44c605832b6?api-version=2017-08-15']
-      cache-control: [no-cache]
-      content-length: ['374']
-      content-type: [application/json; charset=utf-8]
-      date: ['Tue, 26 Mar 2019 10:52:36 GMT']
-      etag: [W/"datetime'2019-03-26T10%3A52%3A36.0641308Z'"]
-=======
     body: {string: !!python/unicode '{"id":"/subscriptions/00000000-0000-0000-0000-000000000000/resourceGroups/sdk-net-tests-rg-eus2/providers/Microsoft.NetApp/netAppAccounts/sdk-py-tests-acc-1","name":"sdk-py-tests-acc-1","type":"Microsoft.NetApp/netAppAccounts","etag":"W/\"datetime''2019-05-07T20%3A52%3A45.0578473Z''\"","location":"eastus2","properties":{"provisioningState":"Succeeded","name":"sdk-py-tests-acc-1"}}'}
     headers:
       access-control-expose-headers: [Request-Context]
@@ -37,14 +22,13 @@
       content-type: [application/json; charset=utf-8]
       date: ['Tue, 07 May 2019 20:52:44 GMT']
       etag: [W/"datetime'2019-05-07T20%3A52%3A45.0578473Z'"]
->>>>>>> b677c6ec
-      expires: ['-1']
-      pragma: [no-cache]
-      request-context: ['appId=cid-v1:2c4cb680-0a1f-424d-bb8d-8e650ba68d53']
-      server: [Microsoft-IIS/10.0]
-      strict-transport-security: [max-age=31536000; includeSubDomains]
-      x-content-type-options: [nosniff]
-      x-ms-ratelimit-remaining-subscription-writes: ['1198']
+      expires: ['-1']
+      pragma: [no-cache]
+      request-context: ['appId=cid-v1:2c4cb680-0a1f-424d-bb8d-8e650ba68d53']
+      server: [Microsoft-IIS/10.0]
+      strict-transport-security: [max-age=31536000; includeSubDomains]
+      x-content-type-options: [nosniff]
+      x-ms-ratelimit-remaining-subscription-writes: ['1199']
       x-powered-by: [ASP.NET]
     status: {code: 201, message: Created}
 - request:
@@ -54,64 +38,38 @@
       Accept-Encoding: ['gzip, deflate']
       Connection: [keep-alive]
       User-Agent: [python/2.7.10 (Darwin-16.7.0-x86_64-i386-64bit) msrest/0.6.3 msrest_azure/0.4.34
-<<<<<<< HEAD
-          azure-mgmt-netapp/0.3.0 Azure-SDK-For-Python]
-    method: GET
-    uri: https://management.azure.com/subscriptions/00000000-0000-0000-0000-000000000000/providers/Microsoft.NetApp/locations/westus2/operationResults/2c690877-d7bc-49cb-9444-d44c605832b6?api-version=2017-08-15
-  response:
-    body: {string: !!python/unicode '{"id":"/subscriptions/00000000-0000-0000-0000-000000000000/providers/Microsoft.NetApp/locations/westus2/operationResults/2c690877-d7bc-49cb-9444-d44c605832b6","name":"2c690877-d7bc-49cb-9444-d44c605832b6","status":"Succeeded","startTime":"2019-03-26T10:52:35.9943887Z","endTime":"2019-03-26T10:52:36.3090842Z","percentComplete":100.0,"properties":{"resourceName":"/subscriptions/00000000-0000-0000-0000-000000000000/resourceGroups/sdk-py-tests-rg/providers/Microsoft.NetApp/netAppAccounts/sdk-py-tests-acc-1"}}'}
-=======
           azure-mgmt-netapp/0.4.0 Azure-SDK-For-Python]
     method: GET
     uri: https://management.azure.com/subscriptions/00000000-0000-0000-0000-000000000000/providers/Microsoft.NetApp/locations/eastus2/operationResults/d340b5b6-1374-465a-aa0d-496913531b7c?api-version=2019-05-01
   response:
     body: {string: !!python/unicode '{"id":"/subscriptions/00000000-0000-0000-0000-000000000000/providers/Microsoft.NetApp/locations/eastus2/operationResults/d340b5b6-1374-465a-aa0d-496913531b7c","name":"d340b5b6-1374-465a-aa0d-496913531b7c","status":"Succeeded","startTime":"2019-05-07T20:52:44.9184748Z","endTime":"2019-05-07T20:52:45.184147Z","percentComplete":100.0,"properties":{"resourceName":"/subscriptions/00000000-0000-0000-0000-000000000000/resourceGroups/sdk-net-tests-rg-eus2/providers/Microsoft.NetApp/netAppAccounts/sdk-py-tests-acc-1"}}'}
->>>>>>> b677c6ec
     headers:
       access-control-expose-headers: [Request-Context]
       cache-control: [no-cache]
       content-length: ['515']
       content-type: [application/json; charset=utf-8]
-<<<<<<< HEAD
-      date: ['Tue, 26 Mar 2019 10:53:08 GMT']
-=======
       date: ['Tue, 07 May 2019 20:53:16 GMT']
->>>>>>> b677c6ec
-      expires: ['-1']
-      pragma: [no-cache]
-      request-context: ['appId=cid-v1:2c4cb680-0a1f-424d-bb8d-8e650ba68d53']
-      server: [Microsoft-IIS/10.0]
-      strict-transport-security: [max-age=31536000; includeSubDomains]
-      transfer-encoding: [chunked]
-      vary: [Accept-Encoding]
-      x-content-type-options: [nosniff]
-      x-powered-by: [ASP.NET]
-    status: {code: 200, message: OK}
-- request:
-    body: null
-    headers:
-      Accept: [application/json]
-      Accept-Encoding: ['gzip, deflate']
-      Connection: [keep-alive]
-      User-Agent: [python/2.7.10 (Darwin-16.7.0-x86_64-i386-64bit) msrest/0.6.3 msrest_azure/0.4.34
-<<<<<<< HEAD
-          azure-mgmt-netapp/0.3.0 Azure-SDK-For-Python]
-=======
-          azure-mgmt-netapp/0.4.0 Azure-SDK-For-Python]
->>>>>>> b677c6ec
+      expires: ['-1']
+      pragma: [no-cache]
+      request-context: ['appId=cid-v1:2c4cb680-0a1f-424d-bb8d-8e650ba68d53']
+      server: [Microsoft-IIS/10.0]
+      strict-transport-security: [max-age=31536000; includeSubDomains]
+      transfer-encoding: [chunked]
+      vary: [Accept-Encoding]
+      x-content-type-options: [nosniff]
+      x-powered-by: [ASP.NET]
+    status: {code: 200, message: OK}
+- request:
+    body: null
+    headers:
+      Accept: [application/json]
+      Accept-Encoding: ['gzip, deflate']
+      Connection: [keep-alive]
+      User-Agent: [python/2.7.10 (Darwin-16.7.0-x86_64-i386-64bit) msrest/0.6.3 msrest_azure/0.4.34
+          azure-mgmt-netapp/0.4.0 Azure-SDK-For-Python]
     method: GET
     uri: https://management.azure.com/subscriptions/00000000-0000-0000-0000-000000000000/resourceGroups/sdk-net-tests-rg-eus2/providers/Microsoft.NetApp/netAppAccounts/sdk-py-tests-acc-1?api-version=2019-05-01
   response:
-<<<<<<< HEAD
-    body: {string: !!python/unicode '{"id":"/subscriptions/00000000-0000-0000-0000-000000000000/resourceGroups/sdk-py-tests-rg/providers/Microsoft.NetApp/netAppAccounts/sdk-py-tests-acc-1","name":"sdk-py-tests-acc-1","type":"Microsoft.NetApp/netAppAccounts","etag":"W/\"datetime''2019-03-26T10%3A52%3A36.3553405Z''\"","location":"westus2","properties":{"provisioningState":"Succeeded","name":"sdk-py-tests-acc-1"}}'}
-    headers:
-      access-control-expose-headers: [Request-Context]
-      cache-control: [no-cache]
-      content-length: ['375']
-      content-type: [application/json; charset=utf-8]
-      date: ['Tue, 26 Mar 2019 10:53:09 GMT']
-      etag: [W/"datetime'2019-03-26T10%3A52%3A36.3553405Z'"]
-=======
     body: {string: !!python/unicode '{"id":"/subscriptions/00000000-0000-0000-0000-000000000000/resourceGroups/sdk-net-tests-rg-eus2/providers/Microsoft.NetApp/netAppAccounts/sdk-py-tests-acc-1","name":"sdk-py-tests-acc-1","type":"Microsoft.NetApp/netAppAccounts","etag":"W/\"datetime''2019-05-07T20%3A52%3A45.304021Z''\"","location":"eastus2","properties":{"provisioningState":"Succeeded","name":"sdk-py-tests-acc-1"}}'}
     headers:
       access-control-expose-headers: [Request-Context]
@@ -120,7 +78,6 @@
       content-type: [application/json; charset=utf-8]
       date: ['Tue, 07 May 2019 20:53:16 GMT']
       etag: [W/"datetime'2019-05-07T20%3A52%3A45.304021Z'"]
->>>>>>> b677c6ec
       expires: ['-1']
       pragma: [no-cache]
       request-context: ['appId=cid-v1:2c4cb680-0a1f-424d-bb8d-8e650ba68d53']
@@ -141,48 +98,28 @@
       Content-Length: ['89']
       Content-Type: [application/json; charset=utf-8]
       User-Agent: [python/2.7.10 (Darwin-16.7.0-x86_64-i386-64bit) msrest/0.6.3 msrest_azure/0.4.34
-<<<<<<< HEAD
-          azure-mgmt-netapp/0.3.0 Azure-SDK-For-Python]
-=======
-          azure-mgmt-netapp/0.4.0 Azure-SDK-For-Python]
->>>>>>> b677c6ec
+          azure-mgmt-netapp/0.4.0 Azure-SDK-For-Python]
       accept-language: [en-US]
       location: [eastus2]
     method: PUT
     uri: https://management.azure.com/subscriptions/00000000-0000-0000-0000-000000000000/resourceGroups/sdk-net-tests-rg-eus2/providers/Microsoft.NetApp/netAppAccounts/sdk-py-tests-acc-1/capacityPools/sdk-py-tests-pool-1?api-version=2019-05-01
   response:
-<<<<<<< HEAD
-    body: {string: !!python/unicode '{"id":"/subscriptions/00000000-0000-0000-0000-000000000000/resourceGroups/sdk-py-tests-rg/providers/Microsoft.NetApp/netAppAccounts/sdk-py-tests-acc-1/capacityPools/sdk-py-tests-pool-1","name":"sdk-py-tests-acc-1/sdk-py-tests-pool-1","type":"Microsoft.NetApp/netAppAccounts/capacityPools","etag":"W/\"datetime''2019-03-26T10%3A53%3A14.6367675Z''\"","location":"westus2","properties":{"serviceLevel":"Premium","size":4398046511104,"provisioningState":"Creating"}}'}
-    headers:
-      access-control-expose-headers: [Request-Context]
-      azure-asyncoperation: ['https://management.azure.com/subscriptions/00000000-0000-0000-0000-000000000000/providers/Microsoft.NetApp/locations/westus2/operationResults/5a577d3f-37f2-4458-92b2-bbeb86acf31a?api-version=2017-08-15']
-=======
     body: {string: !!python/unicode '{"id":"/subscriptions/00000000-0000-0000-0000-000000000000/resourceGroups/sdk-net-tests-rg-eus2/providers/Microsoft.NetApp/netAppAccounts/sdk-py-tests-acc-1/capacityPools/sdk-py-tests-pool-1","name":"sdk-py-tests-acc-1/sdk-py-tests-pool-1","type":"Microsoft.NetApp/netAppAccounts/capacityPools","etag":"W/\"datetime''2019-05-07T20%3A53%3A19.2509729Z''\"","location":"eastus2","properties":{"serviceLevel":"Premium","size":4398046511104,"provisioningState":"Creating"}}'}
     headers:
       access-control-expose-headers: [Request-Context]
       azure-asyncoperation: ['https://management.azure.com/subscriptions/00000000-0000-0000-0000-000000000000/providers/Microsoft.NetApp/locations/eastus2/operationResults/4909089f-8444-493f-b877-e74b310e2a04?api-version=2019-05-01']
->>>>>>> b677c6ec
       cache-control: [no-cache]
       content-length: ['466']
       content-type: [application/json; charset=utf-8]
-<<<<<<< HEAD
-      date: ['Tue, 26 Mar 2019 10:53:14 GMT']
-      etag: [W/"datetime'2019-03-26T10%3A53%3A14.6367675Z'"]
-=======
       date: ['Tue, 07 May 2019 20:53:18 GMT']
       etag: [W/"datetime'2019-05-07T20%3A53%3A19.2509729Z'"]
->>>>>>> b677c6ec
-      expires: ['-1']
-      pragma: [no-cache]
-      request-context: ['appId=cid-v1:2c4cb680-0a1f-424d-bb8d-8e650ba68d53']
-      server: [Microsoft-IIS/10.0]
-      strict-transport-security: [max-age=31536000; includeSubDomains]
-      x-content-type-options: [nosniff]
-<<<<<<< HEAD
-      x-ms-ratelimit-remaining-subscription-writes: ['1198']
-=======
+      expires: ['-1']
+      pragma: [no-cache]
+      request-context: ['appId=cid-v1:2c4cb680-0a1f-424d-bb8d-8e650ba68d53']
+      server: [Microsoft-IIS/10.0]
+      strict-transport-security: [max-age=31536000; includeSubDomains]
+      x-content-type-options: [nosniff]
       x-ms-ratelimit-remaining-subscription-writes: ['1199']
->>>>>>> b677c6ec
       x-powered-by: [ASP.NET]
     status: {code: 201, message: Created}
 - request:
@@ -192,71 +129,46 @@
       Accept-Encoding: ['gzip, deflate']
       Connection: [keep-alive]
       User-Agent: [python/2.7.10 (Darwin-16.7.0-x86_64-i386-64bit) msrest/0.6.3 msrest_azure/0.4.34
-<<<<<<< HEAD
-          azure-mgmt-netapp/0.3.0 Azure-SDK-For-Python]
-    method: GET
-    uri: https://management.azure.com/subscriptions/00000000-0000-0000-0000-000000000000/providers/Microsoft.NetApp/locations/westus2/operationResults/5a577d3f-37f2-4458-92b2-bbeb86acf31a?api-version=2017-08-15
-  response:
-    body: {string: !!python/unicode '{"id":"/subscriptions/00000000-0000-0000-0000-000000000000/providers/Microsoft.NetApp/locations/westus2/operationResults/5a577d3f-37f2-4458-92b2-bbeb86acf31a","name":"5a577d3f-37f2-4458-92b2-bbeb86acf31a","status":"Succeeded","startTime":"2019-03-26T10:53:14.5714685Z","endTime":"2019-03-26T10:53:14.9803913Z","percentComplete":100.0,"properties":{"resourceName":"/subscriptions/00000000-0000-0000-0000-000000000000/resourceGroups/sdk-py-tests-rg/providers/Microsoft.NetApp/netAppAccounts/sdk-py-tests-acc-1/capacityPools/sdk-py-tests-pool-1"}}'}
-=======
           azure-mgmt-netapp/0.4.0 Azure-SDK-For-Python]
     method: GET
     uri: https://management.azure.com/subscriptions/00000000-0000-0000-0000-000000000000/providers/Microsoft.NetApp/locations/eastus2/operationResults/4909089f-8444-493f-b877-e74b310e2a04?api-version=2019-05-01
   response:
     body: {string: !!python/unicode '{"id":"/subscriptions/00000000-0000-0000-0000-000000000000/providers/Microsoft.NetApp/locations/eastus2/operationResults/4909089f-8444-493f-b877-e74b310e2a04","name":"4909089f-8444-493f-b877-e74b310e2a04","status":"Succeeded","startTime":"2019-05-07T20:53:19.0109449Z","endTime":"2019-05-07T20:53:19.5890925Z","percentComplete":100.0,"properties":{"resourceName":"/subscriptions/00000000-0000-0000-0000-000000000000/resourceGroups/sdk-net-tests-rg-eus2/providers/Microsoft.NetApp/netAppAccounts/sdk-py-tests-acc-1/capacityPools/sdk-py-tests-pool-1"}}'}
->>>>>>> b677c6ec
     headers:
       access-control-expose-headers: [Request-Context]
       cache-control: [no-cache]
       content-length: ['550']
       content-type: [application/json; charset=utf-8]
-<<<<<<< HEAD
-      date: ['Tue, 26 Mar 2019 10:53:47 GMT']
-=======
       date: ['Tue, 07 May 2019 20:53:50 GMT']
->>>>>>> b677c6ec
-      expires: ['-1']
-      pragma: [no-cache]
-      request-context: ['appId=cid-v1:2c4cb680-0a1f-424d-bb8d-8e650ba68d53']
-      server: [Microsoft-IIS/10.0]
-      strict-transport-security: [max-age=31536000; includeSubDomains]
-      transfer-encoding: [chunked]
-      vary: [Accept-Encoding]
-      x-content-type-options: [nosniff]
-      x-powered-by: [ASP.NET]
-    status: {code: 200, message: OK}
-- request:
-    body: null
-    headers:
-      Accept: [application/json]
-      Accept-Encoding: ['gzip, deflate']
-      Connection: [keep-alive]
-      User-Agent: [python/2.7.10 (Darwin-16.7.0-x86_64-i386-64bit) msrest/0.6.3 msrest_azure/0.4.34
-<<<<<<< HEAD
-          azure-mgmt-netapp/0.3.0 Azure-SDK-For-Python]
-=======
-          azure-mgmt-netapp/0.4.0 Azure-SDK-For-Python]
->>>>>>> b677c6ec
+      expires: ['-1']
+      pragma: [no-cache]
+      request-context: ['appId=cid-v1:2c4cb680-0a1f-424d-bb8d-8e650ba68d53']
+      server: [Microsoft-IIS/10.0]
+      strict-transport-security: [max-age=31536000; includeSubDomains]
+      transfer-encoding: [chunked]
+      vary: [Accept-Encoding]
+      x-content-type-options: [nosniff]
+      x-powered-by: [ASP.NET]
+    status: {code: 200, message: OK}
+- request:
+    body: null
+    headers:
+      Accept: [application/json]
+      Accept-Encoding: ['gzip, deflate']
+      Connection: [keep-alive]
+      User-Agent: [python/2.7.10 (Darwin-16.7.0-x86_64-i386-64bit) msrest/0.6.3 msrest_azure/0.4.34
+          azure-mgmt-netapp/0.4.0 Azure-SDK-For-Python]
     method: GET
     uri: https://management.azure.com/subscriptions/00000000-0000-0000-0000-000000000000/resourceGroups/sdk-net-tests-rg-eus2/providers/Microsoft.NetApp/netAppAccounts/sdk-py-tests-acc-1/capacityPools/sdk-py-tests-pool-1?api-version=2019-05-01
   response:
-<<<<<<< HEAD
-    body: {string: !!python/unicode '{"id":"/subscriptions/00000000-0000-0000-0000-000000000000/resourceGroups/sdk-py-tests-rg/providers/Microsoft.NetApp/netAppAccounts/sdk-py-tests-acc-1/capacityPools/sdk-py-tests-pool-1","name":"sdk-py-tests-acc-1/sdk-py-tests-pool-1","type":"Microsoft.NetApp/netAppAccounts/capacityPools","etag":"W/\"datetime''2019-03-26T10%3A53%3A15.0490608Z''\"","location":"westus2","properties":{"poolId":"088fa049-f2d9-2777-e7fc-5dfdd052c1b6","name":"sdk-py-tests-acc-1/sdk-py-tests-pool-1","serviceLevel":"Premium","size":4398046511104,"provisioningState":"Succeeded"}}'}
-=======
     body: {string: !!python/unicode '{"id":"/subscriptions/00000000-0000-0000-0000-000000000000/resourceGroups/sdk-net-tests-rg-eus2/providers/Microsoft.NetApp/netAppAccounts/sdk-py-tests-acc-1/capacityPools/sdk-py-tests-pool-1","name":"sdk-py-tests-acc-1/sdk-py-tests-pool-1","type":"Microsoft.NetApp/netAppAccounts/capacityPools","etag":"W/\"datetime''2019-05-07T20%3A53%3A19.7223054Z''\"","location":"eastus2","properties":{"poolId":"ee6259fb-9bf2-2701-6548-32377998871c","name":"sdk-py-tests-acc-1/sdk-py-tests-pool-1","serviceLevel":"Premium","size":4398046511104,"provisioningState":"Succeeded"}}'}
->>>>>>> b677c6ec
     headers:
       access-control-expose-headers: [Request-Context]
       cache-control: [no-cache]
       content-length: ['563']
       content-type: [application/json; charset=utf-8]
-<<<<<<< HEAD
-      date: ['Tue, 26 Mar 2019 10:53:48 GMT']
-      etag: [W/"datetime'2019-03-26T10%3A53%3A15.0490608Z'"]
-=======
       date: ['Tue, 07 May 2019 20:53:51 GMT']
       etag: [W/"datetime'2019-05-07T20%3A53%3A19.7223054Z'"]
->>>>>>> b677c6ec
       expires: ['-1']
       pragma: [no-cache]
       request-context: ['appId=cid-v1:2c4cb680-0a1f-424d-bb8d-8e650ba68d53']
@@ -279,36 +191,20 @@
       Content-Length: ['328']
       Content-Type: [application/json; charset=utf-8]
       User-Agent: [python/2.7.10 (Darwin-16.7.0-x86_64-i386-64bit) msrest/0.6.3 msrest_azure/0.4.34
-<<<<<<< HEAD
-          azure-mgmt-netapp/0.3.0 Azure-SDK-For-Python]
-=======
-          azure-mgmt-netapp/0.4.0 Azure-SDK-For-Python]
->>>>>>> b677c6ec
+          azure-mgmt-netapp/0.4.0 Azure-SDK-For-Python]
       accept-language: [en-US]
     method: PUT
     uri: https://management.azure.com/subscriptions/00000000-0000-0000-0000-000000000000/resourceGroups/sdk-net-tests-rg-eus2/providers/Microsoft.NetApp/netAppAccounts/sdk-py-tests-acc-1/capacityPools/sdk-py-tests-pool-1/volumes/sdk-py-tests-vol-1?api-version=2019-05-01
   response:
-<<<<<<< HEAD
-    body: {string: !!python/unicode '{"id":"/subscriptions/00000000-0000-0000-0000-000000000000/resourceGroups/sdk-py-tests-rg/providers/Microsoft.NetApp/netAppAccounts/sdk-py-tests-acc-1/capacityPools/sdk-py-tests-pool-1/volumes/sdk-py-tests-vol-1","name":"sdk-py-tests-acc-1/sdk-py-tests-pool-1/sdk-py-tests-vol-1","type":"Microsoft.NetApp/netAppAccounts/capacityPools/volumes","etag":"W/\"datetime''2019-03-26T10%3A54%3A04.6766208Z''\"","location":"westus2","properties":{"usageThreshold":107374182400,"subnetId":"/subscriptions/00000000-0000-0000-0000-000000000000/resourceGroups/sdk-py-tests-rg/providers/Microsoft.Network/virtualNetworks/sdk-py-tests-rg-vnet/subnets/default","serviceLevel":"Premium","creationToken":"sdk-py-tests-vol-1","provisioningState":"Creating"}}'}
-    headers:
-      access-control-expose-headers: [Request-Context]
-      azure-asyncoperation: ['https://management.azure.com/subscriptions/00000000-0000-0000-0000-000000000000/providers/Microsoft.NetApp/locations/westus2/operationResults/b733b0c1-2ba7-4e98-82e8-f47e5d5cd205?api-version=2017-08-15']
-=======
     body: {string: !!python/unicode '{"id":"/subscriptions/00000000-0000-0000-0000-000000000000/resourceGroups/sdk-net-tests-rg-eus2/providers/Microsoft.NetApp/netAppAccounts/sdk-py-tests-acc-1/capacityPools/sdk-py-tests-pool-1/volumes/sdk-py-tests-vol-1","name":"sdk-py-tests-acc-1/sdk-py-tests-pool-1/sdk-py-tests-vol-1","type":"Microsoft.NetApp/netAppAccounts/capacityPools/volumes","etag":"W/\"datetime''2019-05-07T20%3A54%3A04.3579627Z''\"","location":"eastus2","properties":{"serviceLevel":"Premium","creationToken":"sdk-py-tests-vol-1","usageThreshold":107374182400,"subnetId":"/subscriptions/00000000-0000-0000-0000-000000000000/resourceGroups/sdk-net-tests-rg-eus2/providers/Microsoft.Network/virtualNetworks/sdk-net-tests-rg-eus2-vnet/subnets/default","provisioningState":"Creating"}}'}
     headers:
       access-control-expose-headers: [Request-Context]
       azure-asyncoperation: ['https://management.azure.com/subscriptions/00000000-0000-0000-0000-000000000000/providers/Microsoft.NetApp/locations/eastus2/operationResults/7958b179-b3a2-4d2f-88ac-9b8978f24436?api-version=2019-05-01']
->>>>>>> b677c6ec
       cache-control: [no-cache]
       content-length: ['755']
       content-type: [application/json; charset=utf-8]
-<<<<<<< HEAD
-      date: ['Tue, 26 Mar 2019 10:54:05 GMT']
-      etag: [W/"datetime'2019-03-26T10%3A54%3A04.6766208Z'"]
-=======
       date: ['Tue, 07 May 2019 20:54:04 GMT']
       etag: [W/"datetime'2019-05-07T20%3A54%3A04.3579627Z'"]
->>>>>>> b677c6ec
       expires: ['-1']
       pragma: [no-cache]
       request-context: ['appId=cid-v1:2c4cb680-0a1f-424d-bb8d-8e650ba68d53']
@@ -325,13 +221,6 @@
       Accept-Encoding: ['gzip, deflate']
       Connection: [keep-alive]
       User-Agent: [python/2.7.10 (Darwin-16.7.0-x86_64-i386-64bit) msrest/0.6.3 msrest_azure/0.4.34
-<<<<<<< HEAD
-          azure-mgmt-netapp/0.3.0 Azure-SDK-For-Python]
-    method: GET
-    uri: https://management.azure.com/subscriptions/00000000-0000-0000-0000-000000000000/providers/Microsoft.NetApp/locations/westus2/operationResults/b733b0c1-2ba7-4e98-82e8-f47e5d5cd205?api-version=2017-08-15
-  response:
-    body: {string: !!python/unicode '{"id":"/subscriptions/00000000-0000-0000-0000-000000000000/providers/Microsoft.NetApp/locations/westus2/operationResults/b733b0c1-2ba7-4e98-82e8-f47e5d5cd205","name":"b733b0c1-2ba7-4e98-82e8-f47e5d5cd205","status":"Creating","startTime":"2019-03-26T10:54:04.6144837Z","endTime":"0001-01-01T00:00:00Z","percentComplete":0.0,"properties":{"resourceName":"/subscriptions/00000000-0000-0000-0000-000000000000/resourceGroups/sdk-py-tests-rg/providers/Microsoft.NetApp/netAppAccounts/sdk-py-tests-acc-1/capacityPools/sdk-py-tests-pool-1/volumes/sdk-py-tests-vol-1"}}'}
-=======
           azure-mgmt-netapp/0.4.0 Azure-SDK-For-Python]
     method: GET
     uri: https://management.azure.com/subscriptions/00000000-0000-0000-0000-000000000000/providers/Microsoft.NetApp/locations/eastus2/operationResults/7958b179-b3a2-4d2f-88ac-9b8978f24436?api-version=2019-05-01
@@ -365,47 +254,29 @@
     uri: https://management.azure.com/subscriptions/00000000-0000-0000-0000-000000000000/providers/Microsoft.NetApp/locations/eastus2/operationResults/7958b179-b3a2-4d2f-88ac-9b8978f24436?api-version=2019-05-01
   response:
     body: {string: !!python/unicode '{"id":"/subscriptions/00000000-0000-0000-0000-000000000000/providers/Microsoft.NetApp/locations/eastus2/operationResults/7958b179-b3a2-4d2f-88ac-9b8978f24436","name":"7958b179-b3a2-4d2f-88ac-9b8978f24436","status":"Creating","startTime":"2019-05-07T20:54:04.2119237Z","endTime":"0001-01-01T00:00:00Z","percentComplete":0.0,"properties":{"resourceName":"/subscriptions/00000000-0000-0000-0000-000000000000/resourceGroups/sdk-net-tests-rg-eus2/providers/Microsoft.NetApp/netAppAccounts/sdk-py-tests-acc-1/capacityPools/sdk-py-tests-pool-1/volumes/sdk-py-tests-vol-1"}}'}
->>>>>>> b677c6ec
     headers:
       access-control-expose-headers: [Request-Context]
       cache-control: [no-cache]
       content-length: ['566']
       content-type: [application/json; charset=utf-8]
-<<<<<<< HEAD
-      date: ['Tue, 26 Mar 2019 10:54:36 GMT']
-=======
       date: ['Tue, 07 May 2019 20:55:06 GMT']
->>>>>>> b677c6ec
-      expires: ['-1']
-      pragma: [no-cache]
-      request-context: ['appId=cid-v1:2c4cb680-0a1f-424d-bb8d-8e650ba68d53']
-      server: [Microsoft-IIS/10.0]
-      strict-transport-security: [max-age=31536000; includeSubDomains]
-      transfer-encoding: [chunked]
-      vary: [Accept-Encoding]
-      x-content-type-options: [nosniff]
-      x-powered-by: [ASP.NET]
-    status: {code: 200, message: OK}
-- request:
-    body: null
-    headers:
-      Accept: [application/json]
-      Accept-Encoding: ['gzip, deflate']
-      Connection: [keep-alive]
-      User-Agent: [python/2.7.10 (Darwin-16.7.0-x86_64-i386-64bit) msrest/0.6.3 msrest_azure/0.4.34
-<<<<<<< HEAD
-          azure-mgmt-netapp/0.3.0 Azure-SDK-For-Python]
-    method: GET
-    uri: https://management.azure.com/subscriptions/00000000-0000-0000-0000-000000000000/providers/Microsoft.NetApp/locations/westus2/operationResults/b733b0c1-2ba7-4e98-82e8-f47e5d5cd205?api-version=2017-08-15
-  response:
-    body: {string: !!python/unicode '{"id":"/subscriptions/00000000-0000-0000-0000-000000000000/providers/Microsoft.NetApp/locations/westus2/operationResults/b733b0c1-2ba7-4e98-82e8-f47e5d5cd205","name":"b733b0c1-2ba7-4e98-82e8-f47e5d5cd205","status":"Creating","startTime":"2019-03-26T10:54:04.6144837Z","endTime":"0001-01-01T00:00:00Z","percentComplete":0.0,"properties":{"resourceName":"/subscriptions/00000000-0000-0000-0000-000000000000/resourceGroups/sdk-py-tests-rg/providers/Microsoft.NetApp/netAppAccounts/sdk-py-tests-acc-1/capacityPools/sdk-py-tests-pool-1/volumes/sdk-py-tests-vol-1"}}'}
-    headers:
-      access-control-expose-headers: [Request-Context]
-      cache-control: [no-cache]
-      content-length: ['560']
-      content-type: [application/json; charset=utf-8]
-      date: ['Tue, 26 Mar 2019 10:55:09 GMT']
-=======
+      expires: ['-1']
+      pragma: [no-cache]
+      request-context: ['appId=cid-v1:2c4cb680-0a1f-424d-bb8d-8e650ba68d53']
+      server: [Microsoft-IIS/10.0]
+      strict-transport-security: [max-age=31536000; includeSubDomains]
+      transfer-encoding: [chunked]
+      vary: [Accept-Encoding]
+      x-content-type-options: [nosniff]
+      x-powered-by: [ASP.NET]
+    status: {code: 200, message: OK}
+- request:
+    body: null
+    headers:
+      Accept: [application/json]
+      Accept-Encoding: ['gzip, deflate']
+      Connection: [keep-alive]
+      User-Agent: [python/2.7.10 (Darwin-16.7.0-x86_64-i386-64bit) msrest/0.6.3 msrest_azure/0.4.34
           azure-mgmt-netapp/0.4.0 Azure-SDK-For-Python]
     method: GET
     uri: https://management.azure.com/subscriptions/00000000-0000-0000-0000-000000000000/providers/Microsoft.NetApp/locations/eastus2/operationResults/7958b179-b3a2-4d2f-88ac-9b8978f24436?api-version=2019-05-01
@@ -417,40 +288,23 @@
       content-length: ['566']
       content-type: [application/json; charset=utf-8]
       date: ['Tue, 07 May 2019 20:55:37 GMT']
->>>>>>> b677c6ec
-      expires: ['-1']
-      pragma: [no-cache]
-      request-context: ['appId=cid-v1:2c4cb680-0a1f-424d-bb8d-8e650ba68d53']
-      server: [Microsoft-IIS/10.0]
-      strict-transport-security: [max-age=31536000; includeSubDomains]
-      transfer-encoding: [chunked]
-      vary: [Accept-Encoding]
-      x-content-type-options: [nosniff]
-      x-powered-by: [ASP.NET]
-    status: {code: 200, message: OK}
-- request:
-    body: null
-    headers:
-      Accept: [application/json]
-      Accept-Encoding: ['gzip, deflate']
-      Connection: [keep-alive]
-      User-Agent: [python/2.7.10 (Darwin-16.7.0-x86_64-i386-64bit) msrest/0.6.3 msrest_azure/0.4.34
-<<<<<<< HEAD
-          azure-mgmt-netapp/0.3.0 Azure-SDK-For-Python]
-    method: GET
-    uri: https://management.azure.com/subscriptions/00000000-0000-0000-0000-000000000000/providers/Microsoft.NetApp/locations/westus2/operationResults/b733b0c1-2ba7-4e98-82e8-f47e5d5cd205?api-version=2017-08-15
-  response:
-    body: {string: !!python/unicode '{"id":"/subscriptions/00000000-0000-0000-0000-000000000000/providers/Microsoft.NetApp/locations/westus2/operationResults/b733b0c1-2ba7-4e98-82e8-f47e5d5cd205","name":"b733b0c1-2ba7-4e98-82e8-f47e5d5cd205","status":"Creating","startTime":"2019-03-26T10:54:04.6144837Z","endTime":"0001-01-01T00:00:00Z","percentComplete":0.0,"properties":{"resourceName":"/subscriptions/00000000-0000-0000-0000-000000000000/resourceGroups/sdk-py-tests-rg/providers/Microsoft.NetApp/netAppAccounts/sdk-py-tests-acc-1/capacityPools/sdk-py-tests-pool-1/volumes/sdk-py-tests-vol-1"}}'}
-    headers:
-      access-control-expose-headers: [Request-Context]
-      cache-control: [no-cache]
-      content-length: ['560']
-      content-type: [application/json; charset=utf-8]
-      date: ['Tue, 26 Mar 2019 10:55:42 GMT']
-      expires: ['-1']
-      pragma: [no-cache]
-      request-context: ['appId=cid-v1:2c4cb680-0a1f-424d-bb8d-8e650ba68d53']
-=======
+      expires: ['-1']
+      pragma: [no-cache]
+      request-context: ['appId=cid-v1:2c4cb680-0a1f-424d-bb8d-8e650ba68d53']
+      server: [Microsoft-IIS/10.0]
+      strict-transport-security: [max-age=31536000; includeSubDomains]
+      transfer-encoding: [chunked]
+      vary: [Accept-Encoding]
+      x-content-type-options: [nosniff]
+      x-powered-by: [ASP.NET]
+    status: {code: 200, message: OK}
+- request:
+    body: null
+    headers:
+      Accept: [application/json]
+      Accept-Encoding: ['gzip, deflate']
+      Connection: [keep-alive]
+      User-Agent: [python/2.7.10 (Darwin-16.7.0-x86_64-i386-64bit) msrest/0.6.3 msrest_azure/0.4.34
           azure-mgmt-netapp/0.4.0 Azure-SDK-For-Python]
     method: GET
     uri: https://management.azure.com/subscriptions/00000000-0000-0000-0000-000000000000/providers/Microsoft.NetApp/locations/eastus2/operationResults/7958b179-b3a2-4d2f-88ac-9b8978f24436?api-version=2019-05-01
@@ -550,34 +404,23 @@
       expires: ['-1']
       pragma: [no-cache]
       request-context: ['appId=cid-v1:2c4cb680-0a1f-424d-bb8d-8e650ba68d53']
->>>>>>> b677c6ec
-      server: [Microsoft-IIS/10.0]
-      strict-transport-security: [max-age=31536000; includeSubDomains]
-      transfer-encoding: [chunked]
-      vary: [Accept-Encoding]
-      x-content-type-options: [nosniff]
-      x-powered-by: [ASP.NET]
-    status: {code: 200, message: OK}
-- request:
-    body: null
-    headers:
-      Accept: [application/json]
-      Accept-Encoding: ['gzip, deflate']
-      Connection: [keep-alive]
-      User-Agent: [python/2.7.10 (Darwin-16.7.0-x86_64-i386-64bit) msrest/0.6.3 msrest_azure/0.4.34
-<<<<<<< HEAD
-          azure-mgmt-netapp/0.3.0 Azure-SDK-For-Python]
-    method: GET
-    uri: https://management.azure.com/subscriptions/00000000-0000-0000-0000-000000000000/providers/Microsoft.NetApp/locations/westus2/operationResults/b733b0c1-2ba7-4e98-82e8-f47e5d5cd205?api-version=2017-08-15
-  response:
-    body: {string: !!python/unicode '{"id":"/subscriptions/00000000-0000-0000-0000-000000000000/providers/Microsoft.NetApp/locations/westus2/operationResults/b733b0c1-2ba7-4e98-82e8-f47e5d5cd205","name":"b733b0c1-2ba7-4e98-82e8-f47e5d5cd205","status":"Creating","startTime":"2019-03-26T10:54:04.6144837Z","endTime":"0001-01-01T00:00:00Z","percentComplete":0.0,"properties":{"resourceName":"/subscriptions/00000000-0000-0000-0000-000000000000/resourceGroups/sdk-py-tests-rg/providers/Microsoft.NetApp/netAppAccounts/sdk-py-tests-acc-1/capacityPools/sdk-py-tests-pool-1/volumes/sdk-py-tests-vol-1"}}'}
-    headers:
-      access-control-expose-headers: [Request-Context]
-      cache-control: [no-cache]
-      content-length: ['560']
-      content-type: [application/json; charset=utf-8]
-      date: ['Tue, 26 Mar 2019 10:56:13 GMT']
-=======
+      server: [Microsoft-IIS/10.0]
+      strict-transport-security: [max-age=31536000; includeSubDomains]
+      transfer-encoding: [chunked]
+      vary: [Accept-Encoding]
+      x-content-type-options: [nosniff]
+      x-powered-by: [ASP.NET]
+    status: {code: 200, message: OK}
+- request:
+    body: !!python/unicode '{"properties": {"usageThreshold": 107374182400, "serviceLevel":
+      "Standard"}}'
+    headers:
+      Accept: [application/json]
+      Accept-Encoding: ['gzip, deflate']
+      Connection: [keep-alive]
+      Content-Length: ['76']
+      Content-Type: [application/json; charset=utf-8]
+      User-Agent: [python/2.7.10 (Darwin-16.7.0-x86_64-i386-64bit) msrest/0.6.3 msrest_azure/0.4.34
           azure-mgmt-netapp/0.4.0 Azure-SDK-For-Python]
       accept-language: [en-US]
     method: PATCH
@@ -591,90 +434,54 @@
       content-type: [application/json; charset=utf-8]
       date: ['Tue, 07 May 2019 20:57:16 GMT']
       etag: [W/"datetime'2019-05-07T20%3A57%3A17.4551128Z'"]
->>>>>>> b677c6ec
-      expires: ['-1']
-      pragma: [no-cache]
-      request-context: ['appId=cid-v1:2c4cb680-0a1f-424d-bb8d-8e650ba68d53']
-      server: [Microsoft-IIS/10.0]
-      strict-transport-security: [max-age=31536000; includeSubDomains]
-      transfer-encoding: [chunked]
-      vary: [Accept-Encoding]
-      x-content-type-options: [nosniff]
-<<<<<<< HEAD
-=======
+      expires: ['-1']
+      pragma: [no-cache]
+      request-context: ['appId=cid-v1:2c4cb680-0a1f-424d-bb8d-8e650ba68d53']
+      server: [Microsoft-IIS/10.0]
+      strict-transport-security: [max-age=31536000; includeSubDomains]
+      transfer-encoding: [chunked]
+      vary: [Accept-Encoding]
+      x-content-type-options: [nosniff]
       x-ms-ratelimit-remaining-subscription-writes: ['1199']
->>>>>>> b677c6ec
-      x-powered-by: [ASP.NET]
-    status: {code: 200, message: OK}
-- request:
-    body: null
-    headers:
-      Accept: [application/json]
-      Accept-Encoding: ['gzip, deflate']
-      Connection: [keep-alive]
-      User-Agent: [python/2.7.10 (Darwin-16.7.0-x86_64-i386-64bit) msrest/0.6.3 msrest_azure/0.4.34
-<<<<<<< HEAD
-          azure-mgmt-netapp/0.3.0 Azure-SDK-For-Python]
-    method: GET
-    uri: https://management.azure.com/subscriptions/00000000-0000-0000-0000-000000000000/providers/Microsoft.NetApp/locations/westus2/operationResults/b733b0c1-2ba7-4e98-82e8-f47e5d5cd205?api-version=2017-08-15
-=======
+      x-powered-by: [ASP.NET]
+    status: {code: 200, message: OK}
+- request:
+    body: null
+    headers:
+      Accept: [application/json]
+      Accept-Encoding: ['gzip, deflate']
+      Connection: [keep-alive]
+      Content-Length: ['0']
+      User-Agent: [python/2.7.10 (Darwin-16.7.0-x86_64-i386-64bit) msrest/0.6.3 msrest_azure/0.4.34
           azure-mgmt-netapp/0.4.0 Azure-SDK-For-Python]
       accept-language: [en-US]
     method: DELETE
     uri: https://management.azure.com/subscriptions/00000000-0000-0000-0000-000000000000/resourceGroups/sdk-net-tests-rg-eus2/providers/Microsoft.NetApp/netAppAccounts/sdk-py-tests-acc-1/capacityPools/sdk-py-tests-pool-1/volumes/sdk-py-tests-vol-1?api-version=2019-05-01
->>>>>>> b677c6ec
-  response:
-    body: {string: !!python/unicode '{"id":"/subscriptions/00000000-0000-0000-0000-000000000000/providers/Microsoft.NetApp/locations/westus2/operationResults/b733b0c1-2ba7-4e98-82e8-f47e5d5cd205","name":"b733b0c1-2ba7-4e98-82e8-f47e5d5cd205","status":"Succeeded","startTime":"2019-03-26T10:54:04.6144837Z","endTime":"2019-03-26T10:56:42.4884391Z","percentComplete":100.0,"properties":{"resourceName":"/subscriptions/00000000-0000-0000-0000-000000000000/resourceGroups/sdk-py-tests-rg/providers/Microsoft.NetApp/netAppAccounts/sdk-py-tests-acc-1/capacityPools/sdk-py-tests-pool-1/volumes/sdk-py-tests-vol-1"}}'}
-    headers:
-      access-control-expose-headers: [Request-Context]
-<<<<<<< HEAD
-      cache-control: [no-cache]
-      content-length: ['571']
-      content-type: [application/json; charset=utf-8]
-      date: ['Tue, 26 Mar 2019 10:56:45 GMT']
-      expires: ['-1']
-=======
+  response:
+    body: {string: !!python/unicode ''}
+    headers:
+      access-control-expose-headers: [Request-Context]
       azure-asyncoperation: ['https://management.azure.com/subscriptions/00000000-0000-0000-0000-000000000000/providers/Microsoft.NetApp/locations/eastus2/operationResults/59f6b56d-8a90-4ee9-8736-e0c0de3d7365?api-version=2019-05-01']
       cache-control: [no-cache]
       content-length: ['0']
       date: ['Tue, 07 May 2019 20:57:17 GMT']
       expires: ['-1']
       location: ['https://management.azure.com/subscriptions/00000000-0000-0000-0000-000000000000/providers/Microsoft.NetApp/locations/eastus2/operationResults/59f6b56d-8a90-4ee9-8736-e0c0de3d7365?api-version=2019-05-01&operationResultResponseType=Location']
->>>>>>> b677c6ec
-      pragma: [no-cache]
-      request-context: ['appId=cid-v1:2c4cb680-0a1f-424d-bb8d-8e650ba68d53']
-      server: [Microsoft-IIS/10.0]
-      strict-transport-security: [max-age=31536000; includeSubDomains]
-      transfer-encoding: [chunked]
-      vary: [Accept-Encoding]
-      x-content-type-options: [nosniff]
-<<<<<<< HEAD
-=======
+      pragma: [no-cache]
+      request-context: ['appId=cid-v1:2c4cb680-0a1f-424d-bb8d-8e650ba68d53']
+      server: [Microsoft-IIS/10.0]
+      strict-transport-security: [max-age=31536000; includeSubDomains]
+      x-content-type-options: [nosniff]
       x-ms-ratelimit-remaining-subscription-deletes: ['14999']
->>>>>>> b677c6ec
-      x-powered-by: [ASP.NET]
-    status: {code: 200, message: OK}
-- request:
-    body: null
-    headers:
-      Accept: [application/json]
-      Accept-Encoding: ['gzip, deflate']
-      Connection: [keep-alive]
-      User-Agent: [python/2.7.10 (Darwin-16.7.0-x86_64-i386-64bit) msrest/0.6.3 msrest_azure/0.4.34
-<<<<<<< HEAD
-          azure-mgmt-netapp/0.3.0 Azure-SDK-For-Python]
-    method: GET
-    uri: https://management.azure.com/subscriptions/00000000-0000-0000-0000-000000000000/resourceGroups/sdk-py-tests-rg/providers/Microsoft.NetApp/netAppAccounts/sdk-py-tests-acc-1/capacityPools/sdk-py-tests-pool-1/volumes/sdk-py-tests-vol-1?api-version=2017-08-15
-  response:
-    body: {string: !!python/unicode '{"id":"/subscriptions/00000000-0000-0000-0000-000000000000/resourceGroups/sdk-py-tests-rg/providers/Microsoft.NetApp/netAppAccounts/sdk-py-tests-acc-1/capacityPools/sdk-py-tests-pool-1/volumes/sdk-py-tests-vol-1","name":"sdk-py-tests-acc-1/sdk-py-tests-pool-1/sdk-py-tests-vol-1","type":"Microsoft.NetApp/netAppAccounts/capacityPools/volumes","etag":"W/\"datetime''2019-03-26T10%3A56%3A42.5222486Z''\"","location":"westus2","properties":{"provisioningState":"Succeeded","fileSystemId":"4a81d5d1-1fe5-53d9-7df5-9cf441ef47eb","serviceLevel":"Premium","creationToken":"sdk-py-tests-vol-1","ownerId":"38ab86f1-9d30-413b-8fc0-d31ad85fa6a1","usageThreshold":107374182400,"usedBytes":0,"snapshotPolicy":{"enabled":false},"exportPolicy":{"rules":[{"ruleIndex":1,"unixReadOnly":false,"unixReadWrite":true,"cifs":false,"nfsv3":true,"nfsv4":false,"allowedClients":"0.0.0.0/0"}]},"protocolTypes":["NFSv3"],"baremetalTenantId":"baremetalTenant_svm_38ab86f19d30413b8fc0d31ad85fa6a1_1b01af3f","subnetId":"/subscriptions/00000000-0000-0000-0000-000000000000/resourceGroups/sdk-py-tests-rg/providers/Microsoft.Network/virtualNetworks/sdk-py-tests-rg-vnet/subnets/default","mountTargets":[{"provisioningState":"Succeeded","mountTargetId":"0f626682-a173-1c91-43d3-b444b2d99eb8","fileSystemId":"4a81d5d1-1fe5-53d9-7df5-9cf441ef47eb","startIp":"10.0.1.5","endIp":"10.0.1.5","gateway":"10.0.1.1","netmask":"255.255.255.240","ipAddress":"10.0.1.5"}]}}'}
-    headers:
-      access-control-expose-headers: [Request-Context]
-      cache-control: [no-cache]
-      content-length: ['1426']
-      content-type: [application/json; charset=utf-8]
-      date: ['Tue, 26 Mar 2019 10:56:47 GMT']
-      etag: [W/"datetime'2019-03-26T10%3A56%3A42.5222486Z'"]
-=======
+      x-powered-by: [ASP.NET]
+    status: {code: 202, message: Accepted}
+- request:
+    body: null
+    headers:
+      Accept: [application/json]
+      Accept-Encoding: ['gzip, deflate']
+      Connection: [keep-alive]
+      User-Agent: [python/2.7.10 (Darwin-16.7.0-x86_64-i386-64bit) msrest/0.6.3 msrest_azure/0.4.34
           azure-mgmt-netapp/0.4.0 Azure-SDK-For-Python]
     method: GET
     uri: https://management.azure.com/subscriptions/00000000-0000-0000-0000-000000000000/providers/Microsoft.NetApp/locations/eastus2/operationResults/59f6b56d-8a90-4ee9-8736-e0c0de3d7365?api-version=2019-05-01
@@ -686,173 +493,80 @@
       content-length: ['566']
       content-type: [application/json; charset=utf-8]
       date: ['Tue, 07 May 2019 20:57:49 GMT']
->>>>>>> b677c6ec
-      expires: ['-1']
-      pragma: [no-cache]
-      request-context: ['appId=cid-v1:2c4cb680-0a1f-424d-bb8d-8e650ba68d53']
-      server: [Microsoft-IIS/10.0]
-      strict-transport-security: [max-age=31536000; includeSubDomains]
-      transfer-encoding: [chunked]
-      vary: [Accept-Encoding]
-      x-content-type-options: [nosniff]
-      x-powered-by: [ASP.NET]
-    status: {code: 200, message: OK}
-- request:
-    body: !!python/unicode '{"properties": {"usageThreshold": 107374182400, "serviceLevel":
-      "Standard"}}'
-    headers:
-      Accept: [application/json]
-      Accept-Encoding: ['gzip, deflate']
-      Connection: [keep-alive]
-      Content-Length: ['76']
-      Content-Type: [application/json; charset=utf-8]
-      User-Agent: [python/2.7.10 (Darwin-16.7.0-x86_64-i386-64bit) msrest/0.6.3 msrest_azure/0.4.34
-          azure-mgmt-netapp/0.3.0 Azure-SDK-For-Python]
-      accept-language: [en-US]
-    method: PATCH
-    uri: https://management.azure.com/subscriptions/00000000-0000-0000-0000-000000000000/resourceGroups/sdk-py-tests-rg/providers/Microsoft.NetApp/netAppAccounts/sdk-py-tests-acc-1/capacityPools/sdk-py-tests-pool-1/volumes/sdk-py-tests-vol-1?api-version=2017-08-15
-  response:
-    body: {string: !!python/unicode '{"id":"/subscriptions/00000000-0000-0000-0000-000000000000/resourceGroups/sdk-py-tests-rg/providers/Microsoft.NetApp/netAppAccounts/sdk-py-tests-acc-1/capacityPools/sdk-py-tests-pool-1/volumes/sdk-py-tests-vol-1","name":"sdk-py-tests-acc-1/sdk-py-tests-pool-1/sdk-py-tests-vol-1","type":"Microsoft.NetApp/netAppAccounts/capacityPools/volumes","etag":"W/\"datetime''2019-03-26T10%3A56%3A52.8896351Z''\"","location":"westus2","properties":{"provisioningState":"Succeeded","fileSystemId":"4a81d5d1-1fe5-53d9-7df5-9cf441ef47eb","serviceLevel":"Standard","creationToken":"sdk-py-tests-vol-1","ownerId":"38ab86f1-9d30-413b-8fc0-d31ad85fa6a1","usageThreshold":107374182400,"usedBytes":0,"snapshotPolicy":{"enabled":false},"exportPolicy":{"rules":[{"ruleIndex":1,"unixReadOnly":false,"unixReadWrite":true,"cifs":false,"nfsv3":true,"nfsv4":false,"allowedClients":"0.0.0.0/0"}]},"protocolTypes":["NFSv3"],"baremetalTenantId":"baremetalTenant_svm_38ab86f19d30413b8fc0d31ad85fa6a1_1b01af3f","subnetId":"/subscriptions/00000000-0000-0000-0000-000000000000/resourceGroups/sdk-py-tests-rg/providers/Microsoft.Network/virtualNetworks/sdk-py-tests-rg-vnet/subnets/default","mountTargets":[{"provisioningState":"Succeeded","mountTargetId":"0f626682-a173-1c91-43d3-b444b2d99eb8","fileSystemId":"4a81d5d1-1fe5-53d9-7df5-9cf441ef47eb","startIp":"10.0.1.5","endIp":"10.0.1.5","gateway":"10.0.1.1","netmask":"255.255.255.240","ipAddress":"10.0.1.5"}]}}'}
-    headers:
-      access-control-expose-headers: [Request-Context]
-      cache-control: [no-cache]
-      content-length: ['1427']
-      content-type: [application/json; charset=utf-8]
-      date: ['Tue, 26 Mar 2019 10:56:52 GMT']
-      etag: [W/"datetime'2019-03-26T10%3A56%3A52.8896351Z'"]
-      expires: ['-1']
-      pragma: [no-cache]
-      request-context: ['appId=cid-v1:2c4cb680-0a1f-424d-bb8d-8e650ba68d53']
-      server: [Microsoft-IIS/10.0]
-      strict-transport-security: [max-age=31536000; includeSubDomains]
-      transfer-encoding: [chunked]
-      vary: [Accept-Encoding]
-      x-content-type-options: [nosniff]
-      x-ms-ratelimit-remaining-subscription-writes: ['1197']
-      x-powered-by: [ASP.NET]
-    status: {code: 200, message: OK}
-- request:
-    body: null
-    headers:
-      Accept: [application/json]
-      Accept-Encoding: ['gzip, deflate']
-      Connection: [keep-alive]
-      Content-Length: ['0']
-      User-Agent: [python/2.7.10 (Darwin-16.7.0-x86_64-i386-64bit) msrest/0.6.3 msrest_azure/0.4.34
-          azure-mgmt-netapp/0.3.0 Azure-SDK-For-Python]
-      accept-language: [en-US]
-    method: DELETE
-    uri: https://management.azure.com/subscriptions/00000000-0000-0000-0000-000000000000/resourceGroups/sdk-py-tests-rg/providers/Microsoft.NetApp/netAppAccounts/sdk-py-tests-acc-1/capacityPools/sdk-py-tests-pool-1/volumes/sdk-py-tests-vol-1?api-version=2017-08-15
-  response:
-    body: {string: !!python/unicode ''}
-    headers:
-      access-control-expose-headers: [Request-Context]
-      azure-asyncoperation: ['https://management.azure.com/subscriptions/00000000-0000-0000-0000-000000000000/providers/Microsoft.NetApp/locations/westus2/operationResults/e273ebb0-4b1c-4567-8d27-8b9e4b40ac96?api-version=2017-08-15']
-      cache-control: [no-cache]
-      content-length: ['0']
-      date: ['Tue, 26 Mar 2019 10:56:53 GMT']
-      expires: ['-1']
-      location: ['https://management.azure.com/subscriptions/00000000-0000-0000-0000-000000000000/providers/Microsoft.NetApp/locations/westus2/operationResults/e273ebb0-4b1c-4567-8d27-8b9e4b40ac96?api-version=2017-08-15&operationResultResponseType=Location']
-      pragma: [no-cache]
-      request-context: ['appId=cid-v1:2c4cb680-0a1f-424d-bb8d-8e650ba68d53']
-      server: [Microsoft-IIS/10.0]
-      strict-transport-security: [max-age=31536000; includeSubDomains]
-      x-content-type-options: [nosniff]
-      x-ms-ratelimit-remaining-subscription-deletes: ['14998']
-      x-powered-by: [ASP.NET]
-    status: {code: 202, message: Accepted}
-- request:
-    body: null
-    headers:
-      Accept: [application/json]
-      Accept-Encoding: ['gzip, deflate']
-      Connection: [keep-alive]
-      User-Agent: [python/2.7.10 (Darwin-16.7.0-x86_64-i386-64bit) msrest/0.6.3 msrest_azure/0.4.34
-<<<<<<< HEAD
-          azure-mgmt-netapp/0.3.0 Azure-SDK-For-Python]
-    method: GET
-    uri: https://management.azure.com/subscriptions/00000000-0000-0000-0000-000000000000/providers/Microsoft.NetApp/locations/westus2/operationResults/e273ebb0-4b1c-4567-8d27-8b9e4b40ac96?api-version=2017-08-15
-  response:
-    body: {string: !!python/unicode '{"id":"/subscriptions/00000000-0000-0000-0000-000000000000/providers/Microsoft.NetApp/locations/westus2/operationResults/e273ebb0-4b1c-4567-8d27-8b9e4b40ac96","name":"e273ebb0-4b1c-4567-8d27-8b9e4b40ac96","status":"Deleting","startTime":"2019-03-26T10:56:53.9033741Z","endTime":"0001-01-01T00:00:00Z","percentComplete":0.0,"properties":{"resourceName":"/subscriptions/00000000-0000-0000-0000-000000000000/resourceGroups/sdk-py-tests-rg/providers/Microsoft.NetApp/netAppAccounts/sdk-py-tests-acc-1/capacityPools/sdk-py-tests-pool-1/volumes/sdk-py-tests-vol-1"}}'}
-=======
+      expires: ['-1']
+      pragma: [no-cache]
+      request-context: ['appId=cid-v1:2c4cb680-0a1f-424d-bb8d-8e650ba68d53']
+      server: [Microsoft-IIS/10.0]
+      strict-transport-security: [max-age=31536000; includeSubDomains]
+      transfer-encoding: [chunked]
+      vary: [Accept-Encoding]
+      x-content-type-options: [nosniff]
+      x-powered-by: [ASP.NET]
+    status: {code: 200, message: OK}
+- request:
+    body: null
+    headers:
+      Accept: [application/json]
+      Accept-Encoding: ['gzip, deflate']
+      Connection: [keep-alive]
+      User-Agent: [python/2.7.10 (Darwin-16.7.0-x86_64-i386-64bit) msrest/0.6.3 msrest_azure/0.4.34
           azure-mgmt-netapp/0.4.0 Azure-SDK-For-Python]
     method: GET
     uri: https://management.azure.com/subscriptions/00000000-0000-0000-0000-000000000000/providers/Microsoft.NetApp/locations/eastus2/operationResults/59f6b56d-8a90-4ee9-8736-e0c0de3d7365?api-version=2019-05-01
   response:
     body: {string: !!python/unicode '{"id":"/subscriptions/00000000-0000-0000-0000-000000000000/providers/Microsoft.NetApp/locations/eastus2/operationResults/59f6b56d-8a90-4ee9-8736-e0c0de3d7365","name":"59f6b56d-8a90-4ee9-8736-e0c0de3d7365","status":"Deleting","startTime":"2019-05-07T20:57:18.5156781Z","endTime":"0001-01-01T00:00:00Z","percentComplete":0.0,"properties":{"resourceName":"/subscriptions/00000000-0000-0000-0000-000000000000/resourceGroups/sdk-net-tests-rg-eus2/providers/Microsoft.NetApp/netAppAccounts/sdk-py-tests-acc-1/capacityPools/sdk-py-tests-pool-1/volumes/sdk-py-tests-vol-1"}}'}
->>>>>>> b677c6ec
     headers:
       access-control-expose-headers: [Request-Context]
       cache-control: [no-cache]
       content-length: ['566']
       content-type: [application/json; charset=utf-8]
-<<<<<<< HEAD
-      date: ['Tue, 26 Mar 2019 10:57:25 GMT']
-=======
       date: ['Tue, 07 May 2019 20:58:20 GMT']
->>>>>>> b677c6ec
-      expires: ['-1']
-      pragma: [no-cache]
-      request-context: ['appId=cid-v1:2c4cb680-0a1f-424d-bb8d-8e650ba68d53']
-      server: [Microsoft-IIS/10.0]
-      strict-transport-security: [max-age=31536000; includeSubDomains]
-      transfer-encoding: [chunked]
-      vary: [Accept-Encoding]
-      x-content-type-options: [nosniff]
-      x-powered-by: [ASP.NET]
-    status: {code: 200, message: OK}
-- request:
-    body: null
-    headers:
-      Accept: [application/json]
-      Accept-Encoding: ['gzip, deflate']
-      Connection: [keep-alive]
-      User-Agent: [python/2.7.10 (Darwin-16.7.0-x86_64-i386-64bit) msrest/0.6.3 msrest_azure/0.4.34
-<<<<<<< HEAD
-          azure-mgmt-netapp/0.3.0 Azure-SDK-For-Python]
-    method: GET
-    uri: https://management.azure.com/subscriptions/00000000-0000-0000-0000-000000000000/providers/Microsoft.NetApp/locations/westus2/operationResults/e273ebb0-4b1c-4567-8d27-8b9e4b40ac96?api-version=2017-08-15
-  response:
-    body: {string: !!python/unicode '{"id":"/subscriptions/00000000-0000-0000-0000-000000000000/providers/Microsoft.NetApp/locations/westus2/operationResults/e273ebb0-4b1c-4567-8d27-8b9e4b40ac96","name":"e273ebb0-4b1c-4567-8d27-8b9e4b40ac96","status":"Succeeded","startTime":"2019-03-26T10:56:53.9033741Z","endTime":"2019-03-26T10:57:50.9525505Z","percentComplete":100.0,"properties":{"resourceName":"/subscriptions/00000000-0000-0000-0000-000000000000/resourceGroups/sdk-py-tests-rg/providers/Microsoft.NetApp/netAppAccounts/sdk-py-tests-acc-1/capacityPools/sdk-py-tests-pool-1/volumes/sdk-py-tests-vol-1"}}'}
-=======
+      expires: ['-1']
+      pragma: [no-cache]
+      request-context: ['appId=cid-v1:2c4cb680-0a1f-424d-bb8d-8e650ba68d53']
+      server: [Microsoft-IIS/10.0]
+      strict-transport-security: [max-age=31536000; includeSubDomains]
+      transfer-encoding: [chunked]
+      vary: [Accept-Encoding]
+      x-content-type-options: [nosniff]
+      x-powered-by: [ASP.NET]
+    status: {code: 200, message: OK}
+- request:
+    body: null
+    headers:
+      Accept: [application/json]
+      Accept-Encoding: ['gzip, deflate']
+      Connection: [keep-alive]
+      User-Agent: [python/2.7.10 (Darwin-16.7.0-x86_64-i386-64bit) msrest/0.6.3 msrest_azure/0.4.34
           azure-mgmt-netapp/0.4.0 Azure-SDK-For-Python]
     method: GET
     uri: https://management.azure.com/subscriptions/00000000-0000-0000-0000-000000000000/providers/Microsoft.NetApp/locations/eastus2/operationResults/59f6b56d-8a90-4ee9-8736-e0c0de3d7365?api-version=2019-05-01
   response:
     body: {string: !!python/unicode '{"id":"/subscriptions/00000000-0000-0000-0000-000000000000/providers/Microsoft.NetApp/locations/eastus2/operationResults/59f6b56d-8a90-4ee9-8736-e0c0de3d7365","name":"59f6b56d-8a90-4ee9-8736-e0c0de3d7365","status":"Succeeded","startTime":"2019-05-07T20:57:18.5156781Z","endTime":"2019-05-07T20:58:23.4445808Z","percentComplete":100.0,"properties":{"resourceName":"/subscriptions/00000000-0000-0000-0000-000000000000/resourceGroups/sdk-net-tests-rg-eus2/providers/Microsoft.NetApp/netAppAccounts/sdk-py-tests-acc-1/capacityPools/sdk-py-tests-pool-1/volumes/sdk-py-tests-vol-1"}}'}
->>>>>>> b677c6ec
     headers:
       access-control-expose-headers: [Request-Context]
       cache-control: [no-cache]
       content-length: ['577']
       content-type: [application/json; charset=utf-8]
-<<<<<<< HEAD
-      date: ['Tue, 26 Mar 2019 10:57:58 GMT']
-=======
       date: ['Tue, 07 May 2019 20:58:51 GMT']
->>>>>>> b677c6ec
-      expires: ['-1']
-      pragma: [no-cache]
-      request-context: ['appId=cid-v1:2c4cb680-0a1f-424d-bb8d-8e650ba68d53']
-      server: [Microsoft-IIS/10.0]
-      strict-transport-security: [max-age=31536000; includeSubDomains]
-      transfer-encoding: [chunked]
-      vary: [Accept-Encoding]
-      x-content-type-options: [nosniff]
-      x-powered-by: [ASP.NET]
-    status: {code: 200, message: OK}
-- request:
-    body: null
-    headers:
-      Accept: [application/json]
-      Accept-Encoding: ['gzip, deflate']
-      Connection: [keep-alive]
-      User-Agent: [python/2.7.10 (Darwin-16.7.0-x86_64-i386-64bit) msrest/0.6.3 msrest_azure/0.4.34
-<<<<<<< HEAD
-          azure-mgmt-netapp/0.3.0 Azure-SDK-For-Python]
-=======
-          azure-mgmt-netapp/0.4.0 Azure-SDK-For-Python]
->>>>>>> b677c6ec
+      expires: ['-1']
+      pragma: [no-cache]
+      request-context: ['appId=cid-v1:2c4cb680-0a1f-424d-bb8d-8e650ba68d53']
+      server: [Microsoft-IIS/10.0]
+      strict-transport-security: [max-age=31536000; includeSubDomains]
+      transfer-encoding: [chunked]
+      vary: [Accept-Encoding]
+      x-content-type-options: [nosniff]
+      x-powered-by: [ASP.NET]
+    status: {code: 200, message: OK}
+- request:
+    body: null
+    headers:
+      Accept: [application/json]
+      Accept-Encoding: ['gzip, deflate']
+      Connection: [keep-alive]
+      User-Agent: [python/2.7.10 (Darwin-16.7.0-x86_64-i386-64bit) msrest/0.6.3 msrest_azure/0.4.34
+          azure-mgmt-netapp/0.4.0 Azure-SDK-For-Python]
       accept-language: [en-US]
     method: GET
     uri: https://management.azure.com/subscriptions/00000000-0000-0000-0000-000000000000/resourceGroups/sdk-net-tests-rg-eus2/providers/Microsoft.NetApp/netAppAccounts/sdk-py-tests-acc-1/capacityPools/sdk-py-tests-pool-1/volumes/sdk-py-tests-vol-1?api-version=2019-05-01
@@ -864,11 +578,7 @@
       cache-control: [no-cache]
       content-length: ['236']
       content-type: [application/json; charset=utf-8]
-<<<<<<< HEAD
-      date: ['Tue, 26 Mar 2019 10:58:04 GMT']
-=======
       date: ['Tue, 07 May 2019 20:58:57 GMT']
->>>>>>> b677c6ec
       expires: ['-1']
       pragma: [no-cache]
       strict-transport-security: [max-age=31536000; includeSubDomains]
@@ -883,11 +593,7 @@
       Connection: [keep-alive]
       Content-Length: ['0']
       User-Agent: [python/2.7.10 (Darwin-16.7.0-x86_64-i386-64bit) msrest/0.6.3 msrest_azure/0.4.34
-<<<<<<< HEAD
-          azure-mgmt-netapp/0.3.0 Azure-SDK-For-Python]
-=======
-          azure-mgmt-netapp/0.4.0 Azure-SDK-For-Python]
->>>>>>> b677c6ec
+          azure-mgmt-netapp/0.4.0 Azure-SDK-For-Python]
       accept-language: [en-US]
     method: DELETE
     uri: https://management.azure.com/subscriptions/00000000-0000-0000-0000-000000000000/resourceGroups/sdk-net-tests-rg-eus2/providers/Microsoft.NetApp/netAppAccounts/sdk-py-tests-acc-1/capacityPools/sdk-py-tests-pool-1?api-version=2019-05-01
@@ -895,21 +601,12 @@
     body: {string: !!python/unicode ''}
     headers:
       access-control-expose-headers: [Request-Context]
-<<<<<<< HEAD
-      azure-asyncoperation: ['https://management.azure.com/subscriptions/00000000-0000-0000-0000-000000000000/providers/Microsoft.NetApp/locations/westus2/operationResults/ed32221c-109e-4f8b-8688-c8264dd8e6e2?api-version=2017-08-15']
-      cache-control: [no-cache]
-      content-length: ['0']
-      date: ['Tue, 26 Mar 2019 10:58:07 GMT']
-      expires: ['-1']
-      location: ['https://management.azure.com/subscriptions/00000000-0000-0000-0000-000000000000/providers/Microsoft.NetApp/locations/westus2/operationResults/ed32221c-109e-4f8b-8688-c8264dd8e6e2?api-version=2017-08-15&operationResultResponseType=Location']
-=======
       azure-asyncoperation: ['https://management.azure.com/subscriptions/00000000-0000-0000-0000-000000000000/providers/Microsoft.NetApp/locations/eastus2/operationResults/30f488f4-67bd-4c91-ab18-1372e8dc8656?api-version=2019-05-01']
       cache-control: [no-cache]
       content-length: ['0']
       date: ['Tue, 07 May 2019 20:58:58 GMT']
       expires: ['-1']
       location: ['https://management.azure.com/subscriptions/00000000-0000-0000-0000-000000000000/providers/Microsoft.NetApp/locations/eastus2/operationResults/30f488f4-67bd-4c91-ab18-1372e8dc8656?api-version=2019-05-01&operationResultResponseType=Location']
->>>>>>> b677c6ec
       pragma: [no-cache]
       request-context: ['appId=cid-v1:2c4cb680-0a1f-424d-bb8d-8e650ba68d53']
       server: [Microsoft-IIS/10.0]
@@ -925,19 +622,6 @@
       Accept-Encoding: ['gzip, deflate']
       Connection: [keep-alive]
       User-Agent: [python/2.7.10 (Darwin-16.7.0-x86_64-i386-64bit) msrest/0.6.3 msrest_azure/0.4.34
-<<<<<<< HEAD
-          azure-mgmt-netapp/0.3.0 Azure-SDK-For-Python]
-    method: GET
-    uri: https://management.azure.com/subscriptions/00000000-0000-0000-0000-000000000000/providers/Microsoft.NetApp/locations/westus2/operationResults/ed32221c-109e-4f8b-8688-c8264dd8e6e2?api-version=2017-08-15
-  response:
-    body: {string: !!python/unicode '{"id":"/subscriptions/00000000-0000-0000-0000-000000000000/providers/Microsoft.NetApp/locations/westus2/operationResults/ed32221c-109e-4f8b-8688-c8264dd8e6e2","name":"ed32221c-109e-4f8b-8688-c8264dd8e6e2","status":"Succeeded","startTime":"2019-03-26T10:58:07.6456034Z","endTime":"2019-03-26T10:58:10.874598Z","percentComplete":100.0,"properties":{"resourceName":"/subscriptions/00000000-0000-0000-0000-000000000000/resourceGroups/sdk-py-tests-rg/providers/Microsoft.NetApp/netAppAccounts/sdk-py-tests-acc-1/capacityPools/sdk-py-tests-pool-1"}}'}
-    headers:
-      access-control-expose-headers: [Request-Context]
-      cache-control: [no-cache]
-      content-length: ['543']
-      content-type: [application/json; charset=utf-8]
-      date: ['Tue, 26 Mar 2019 10:58:40 GMT']
-=======
           azure-mgmt-netapp/0.4.0 Azure-SDK-For-Python]
     method: GET
     uri: https://management.azure.com/subscriptions/00000000-0000-0000-0000-000000000000/providers/Microsoft.NetApp/locations/eastus2/operationResults/30f488f4-67bd-4c91-ab18-1372e8dc8656?api-version=2019-05-01
@@ -949,29 +633,24 @@
       content-length: ['550']
       content-type: [application/json; charset=utf-8]
       date: ['Tue, 07 May 2019 20:59:29 GMT']
->>>>>>> b677c6ec
-      expires: ['-1']
-      pragma: [no-cache]
-      request-context: ['appId=cid-v1:2c4cb680-0a1f-424d-bb8d-8e650ba68d53']
-      server: [Microsoft-IIS/10.0]
-      strict-transport-security: [max-age=31536000; includeSubDomains]
-      transfer-encoding: [chunked]
-      vary: [Accept-Encoding]
-      x-content-type-options: [nosniff]
-      x-powered-by: [ASP.NET]
-    status: {code: 200, message: OK}
-- request:
-    body: null
-    headers:
-      Accept: [application/json]
-      Accept-Encoding: ['gzip, deflate']
-      Connection: [keep-alive]
-      User-Agent: [python/2.7.10 (Darwin-16.7.0-x86_64-i386-64bit) msrest/0.6.3 msrest_azure/0.4.34
-<<<<<<< HEAD
-          azure-mgmt-netapp/0.3.0 Azure-SDK-For-Python]
-=======
-          azure-mgmt-netapp/0.4.0 Azure-SDK-For-Python]
->>>>>>> b677c6ec
+      expires: ['-1']
+      pragma: [no-cache]
+      request-context: ['appId=cid-v1:2c4cb680-0a1f-424d-bb8d-8e650ba68d53']
+      server: [Microsoft-IIS/10.0]
+      strict-transport-security: [max-age=31536000; includeSubDomains]
+      transfer-encoding: [chunked]
+      vary: [Accept-Encoding]
+      x-content-type-options: [nosniff]
+      x-powered-by: [ASP.NET]
+    status: {code: 200, message: OK}
+- request:
+    body: null
+    headers:
+      Accept: [application/json]
+      Accept-Encoding: ['gzip, deflate']
+      Connection: [keep-alive]
+      User-Agent: [python/2.7.10 (Darwin-16.7.0-x86_64-i386-64bit) msrest/0.6.3 msrest_azure/0.4.34
+          azure-mgmt-netapp/0.4.0 Azure-SDK-For-Python]
       accept-language: [en-US]
     method: GET
     uri: https://management.azure.com/subscriptions/00000000-0000-0000-0000-000000000000/resourceGroups/sdk-net-tests-rg-eus2/providers/Microsoft.NetApp/netAppAccounts/sdk-py-tests-acc-1/capacityPools/sdk-py-tests-pool-1?api-version=2019-05-01
@@ -983,11 +662,7 @@
       cache-control: [no-cache]
       content-length: ['209']
       content-type: [application/json; charset=utf-8]
-<<<<<<< HEAD
-      date: ['Tue, 26 Mar 2019 10:58:46 GMT']
-=======
       date: ['Tue, 07 May 2019 20:59:34 GMT']
->>>>>>> b677c6ec
       expires: ['-1']
       pragma: [no-cache]
       strict-transport-security: [max-age=31536000; includeSubDomains]
@@ -1002,11 +677,7 @@
       Connection: [keep-alive]
       Content-Length: ['0']
       User-Agent: [python/2.7.10 (Darwin-16.7.0-x86_64-i386-64bit) msrest/0.6.3 msrest_azure/0.4.34
-<<<<<<< HEAD
-          azure-mgmt-netapp/0.3.0 Azure-SDK-For-Python]
-=======
-          azure-mgmt-netapp/0.4.0 Azure-SDK-For-Python]
->>>>>>> b677c6ec
+          azure-mgmt-netapp/0.4.0 Azure-SDK-For-Python]
       accept-language: [en-US]
     method: DELETE
     uri: https://management.azure.com/subscriptions/00000000-0000-0000-0000-000000000000/resourceGroups/sdk-net-tests-rg-eus2/providers/Microsoft.NetApp/netAppAccounts/sdk-py-tests-acc-1?api-version=2019-05-01
@@ -1014,31 +685,18 @@
     body: {string: !!python/unicode ''}
     headers:
       access-control-expose-headers: [Request-Context]
-<<<<<<< HEAD
-      azure-asyncoperation: ['https://management.azure.com/subscriptions/00000000-0000-0000-0000-000000000000/providers/Microsoft.NetApp/locations/westus2/operationResults/21984151-ef90-4a29-9ea5-800c89ff6c08?api-version=2017-08-15']
-      cache-control: [no-cache]
-      content-length: ['0']
-      date: ['Tue, 26 Mar 2019 10:58:49 GMT']
-      expires: ['-1']
-      location: ['https://management.azure.com/subscriptions/00000000-0000-0000-0000-000000000000/providers/Microsoft.NetApp/locations/westus2/operationResults/21984151-ef90-4a29-9ea5-800c89ff6c08?api-version=2017-08-15&operationResultResponseType=Location']
-=======
       azure-asyncoperation: ['https://management.azure.com/subscriptions/00000000-0000-0000-0000-000000000000/providers/Microsoft.NetApp/locations/eastus2/operationResults/915d261a-0416-4f32-9358-4905b4c61508?api-version=2019-05-01']
       cache-control: [no-cache]
       content-length: ['0']
       date: ['Tue, 07 May 2019 20:59:36 GMT']
       expires: ['-1']
       location: ['https://management.azure.com/subscriptions/00000000-0000-0000-0000-000000000000/providers/Microsoft.NetApp/locations/eastus2/operationResults/915d261a-0416-4f32-9358-4905b4c61508?api-version=2019-05-01&operationResultResponseType=Location']
->>>>>>> b677c6ec
-      pragma: [no-cache]
-      request-context: ['appId=cid-v1:2c4cb680-0a1f-424d-bb8d-8e650ba68d53']
-      server: [Microsoft-IIS/10.0]
-      strict-transport-security: [max-age=31536000; includeSubDomains]
-      x-content-type-options: [nosniff]
-<<<<<<< HEAD
-      x-ms-ratelimit-remaining-subscription-deletes: ['14998']
-=======
+      pragma: [no-cache]
+      request-context: ['appId=cid-v1:2c4cb680-0a1f-424d-bb8d-8e650ba68d53']
+      server: [Microsoft-IIS/10.0]
+      strict-transport-security: [max-age=31536000; includeSubDomains]
+      x-content-type-options: [nosniff]
       x-ms-ratelimit-remaining-subscription-deletes: ['14999']
->>>>>>> b677c6ec
       x-powered-by: [ASP.NET]
     status: {code: 202, message: Accepted}
 - request:
@@ -1048,51 +706,35 @@
       Accept-Encoding: ['gzip, deflate']
       Connection: [keep-alive]
       User-Agent: [python/2.7.10 (Darwin-16.7.0-x86_64-i386-64bit) msrest/0.6.3 msrest_azure/0.4.34
-<<<<<<< HEAD
-          azure-mgmt-netapp/0.3.0 Azure-SDK-For-Python]
-    method: GET
-    uri: https://management.azure.com/subscriptions/00000000-0000-0000-0000-000000000000/providers/Microsoft.NetApp/locations/westus2/operationResults/21984151-ef90-4a29-9ea5-800c89ff6c08?api-version=2017-08-15
-  response:
-    body: {string: !!python/unicode '{"id":"/subscriptions/00000000-0000-0000-0000-000000000000/providers/Microsoft.NetApp/locations/westus2/operationResults/21984151-ef90-4a29-9ea5-800c89ff6c08","name":"21984151-ef90-4a29-9ea5-800c89ff6c08","status":"Succeeded","startTime":"2019-03-26T10:58:49.5026365Z","endTime":"2019-03-26T10:58:49.5807817Z","percentComplete":100.0,"properties":{"resourceName":"/subscriptions/00000000-0000-0000-0000-000000000000/resourceGroups/sdk-py-tests-rg/providers/Microsoft.NetApp/netAppAccounts/sdk-py-tests-acc-1"}}'}
-=======
           azure-mgmt-netapp/0.4.0 Azure-SDK-For-Python]
     method: GET
     uri: https://management.azure.com/subscriptions/00000000-0000-0000-0000-000000000000/providers/Microsoft.NetApp/locations/eastus2/operationResults/915d261a-0416-4f32-9358-4905b4c61508?api-version=2019-05-01
   response:
     body: {string: !!python/unicode '{"id":"/subscriptions/00000000-0000-0000-0000-000000000000/providers/Microsoft.NetApp/locations/eastus2/operationResults/915d261a-0416-4f32-9358-4905b4c61508","name":"915d261a-0416-4f32-9358-4905b4c61508","status":"Succeeded","startTime":"2019-05-07T20:59:36.5230248Z","endTime":"2019-05-07T20:59:36.6950952Z","percentComplete":100.0,"properties":{"resourceName":"/subscriptions/00000000-0000-0000-0000-000000000000/resourceGroups/sdk-net-tests-rg-eus2/providers/Microsoft.NetApp/netAppAccounts/sdk-py-tests-acc-1"}}'}
->>>>>>> b677c6ec
     headers:
       access-control-expose-headers: [Request-Context]
       cache-control: [no-cache]
       content-length: ['516']
       content-type: [application/json; charset=utf-8]
-<<<<<<< HEAD
-      date: ['Tue, 26 Mar 2019 10:59:21 GMT']
-=======
       date: ['Tue, 07 May 2019 21:00:07 GMT']
->>>>>>> b677c6ec
-      expires: ['-1']
-      pragma: [no-cache]
-      request-context: ['appId=cid-v1:2c4cb680-0a1f-424d-bb8d-8e650ba68d53']
-      server: [Microsoft-IIS/10.0]
-      strict-transport-security: [max-age=31536000; includeSubDomains]
-      transfer-encoding: [chunked]
-      vary: [Accept-Encoding]
-      x-content-type-options: [nosniff]
-      x-powered-by: [ASP.NET]
-    status: {code: 200, message: OK}
-- request:
-    body: null
-    headers:
-      Accept: [application/json]
-      Accept-Encoding: ['gzip, deflate']
-      Connection: [keep-alive]
-      User-Agent: [python/2.7.10 (Darwin-16.7.0-x86_64-i386-64bit) msrest/0.6.3 msrest_azure/0.4.34
-<<<<<<< HEAD
-          azure-mgmt-netapp/0.3.0 Azure-SDK-For-Python]
-=======
-          azure-mgmt-netapp/0.4.0 Azure-SDK-For-Python]
->>>>>>> b677c6ec
+      expires: ['-1']
+      pragma: [no-cache]
+      request-context: ['appId=cid-v1:2c4cb680-0a1f-424d-bb8d-8e650ba68d53']
+      server: [Microsoft-IIS/10.0]
+      strict-transport-security: [max-age=31536000; includeSubDomains]
+      transfer-encoding: [chunked]
+      vary: [Accept-Encoding]
+      x-content-type-options: [nosniff]
+      x-powered-by: [ASP.NET]
+    status: {code: 200, message: OK}
+- request:
+    body: null
+    headers:
+      Accept: [application/json]
+      Accept-Encoding: ['gzip, deflate']
+      Connection: [keep-alive]
+      User-Agent: [python/2.7.10 (Darwin-16.7.0-x86_64-i386-64bit) msrest/0.6.3 msrest_azure/0.4.34
+          azure-mgmt-netapp/0.4.0 Azure-SDK-For-Python]
       accept-language: [en-US]
     method: GET
     uri: https://management.azure.com/subscriptions/00000000-0000-0000-0000-000000000000/resourceGroups/sdk-net-tests-rg-eus2/providers/Microsoft.NetApp/netAppAccounts/sdk-py-tests-acc-1?api-version=2019-05-01
@@ -1104,11 +746,7 @@
       cache-control: [no-cache]
       content-length: ['175']
       content-type: [application/json; charset=utf-8]
-<<<<<<< HEAD
-      date: ['Tue, 26 Mar 2019 10:59:25 GMT']
-=======
       date: ['Tue, 07 May 2019 21:00:09 GMT']
->>>>>>> b677c6ec
       expires: ['-1']
       pragma: [no-cache]
       strict-transport-security: [max-age=31536000; includeSubDomains]
